

# Update this value to version up Rez. Do not place anything else in this file.
<<<<<<< HEAD
_rez_version = "2.52.0"
=======
_rez_version = "2.50.1"
>>>>>>> 72c5f38e


# Copyright 2013-2016 Allan Johns.
#
# This library is free software: you can redistribute it and/or
# modify it under the terms of the GNU Lesser General Public
# License as published by the Free Software Foundation, either
# version 3 of the License, or (at your option) any later version.
#
# This library is distributed in the hope that it will be useful,
# but WITHOUT ANY WARRANTY; without even the implied warranty of
# MERCHANTABILITY or FITNESS FOR A PARTICULAR PURPOSE.  See the GNU
# Lesser General Public License for more details.
#
# You should have received a copy of the GNU Lesser General Public
# License along with this library.  If not, see <http://www.gnu.org/licenses/>.<|MERGE_RESOLUTION|>--- conflicted
+++ resolved
@@ -1,11 +1,7 @@
 
 
 # Update this value to version up Rez. Do not place anything else in this file.
-<<<<<<< HEAD
-_rez_version = "2.52.0"
-=======
-_rez_version = "2.50.1"
->>>>>>> 72c5f38e
+_rez_version = "2.52.1"
 
 
 # Copyright 2013-2016 Allan Johns.
