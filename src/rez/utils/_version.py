--- conflicted
+++ resolved
@@ -1,11 +1,7 @@
 
 
 # Update this value to version up Rez. Do not place anything else in this file.
-<<<<<<< HEAD
-_rez_version = "2.13.0.mv2"
-=======
-_rez_version = "2.13.1"
->>>>>>> f70013d1
+_rez_version = "2.13.1.mv1"
 
 try:
     from rez.vendor.version.version import Version
