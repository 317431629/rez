from rez.exceptions import ReleaseVCSUnsupportedError, ReleaseVCSError
from rez.vendor.version.version import Version
from rez.packages import load_developer_package
<<<<<<< HEAD
from rez.util import which, print_debug
=======
from rez.util import which
>>>>>>> bcf0e061
import subprocess


def get_release_vcs_types():
    """Returns the available VCS implementations - git, hg etc."""
    from rez.plugin_managers import plugin_manager
    return plugin_manager.get_plugins('release_vcs')


def create_release_vcs(path, vcs_name=None):
    """Return a new release VCS that can release from this source path."""
    from rez.plugin_managers import plugin_manager
    vcs_types = get_release_vcs_types()
    if vcs_name:
        if vcs_name not in vcs_types:
            raise ReleaseVCSError("Unknown version control system: %r"
                                  % vcs_name)
        cls = plugin_manager.get_plugin_class('release_vcs', vcs_name)
        return cls(path)

    clss = []
    for vcs_name in vcs_types:
        cls = plugin_manager.get_plugin_class('release_vcs', vcs_name)
        if cls.is_valid_root(path):
            clss.append(cls)
    if len(clss) > 1:
        clss_str = ", ".join(x.name() for x in clss)
        raise ReleaseVCSError("Several version control systems are associated "
                              "with the path %s: %s. Use rez-release --vcs to "
                              "choose." % (path, clss_str))
    elif not clss:
        raise ReleaseVCSError("No version control system for package "
                              "releasing is associated with the path %s"
                              % path)
    else:
        return clss[0](path)


class ReleaseVCS(object):
    """A version control system (VCS) used to release Rez packages.
    """
    def __init__(self, path):
        assert(self.is_valid_root(path))
        self.path = path
        self.package = load_developer_package(path)

    @classmethod
    def name(cls):
        """Return the name of the VCS type, eg 'git'."""
        raise NotImplementedError

    @classmethod
    def find_executable(cls, name):
        exe = which(name)
        if not exe:
            raise ReleaseVCSError("Couldn't find executable '%s' for VCS '%s'"
                                  % (name, cls.name()))
        return exe

    @classmethod
    def is_valid_root(cls, path):
        """Return True if this release mode works with the given root path."""
        raise NotImplementedError

    def validate_repostate(self):
        """Ensure that the VCS working copy is up-to-date."""
        raise NotImplementedError

    def get_current_revision(self):
        """Get the current revision, this can be any type (str, dict etc)
        appropriate to your VCS implementation.
        """
        raise NotImplementedError

    def get_changelog(self, previous_revision=None):
        """Get the changelog text since the given revision.

        If previous_revision is not an ancestor (for example, the last release
        was from a different branch) you should still return a meaningful
        changelog - perhaps include a warning, and give changelog back to the
        last common ancestor.

        Args:
            previous_revision: The revision to give the changelog since. If
            None, give the entire changelog.

        Returns:
            Changelog, as a list of strings.
        """
        raise NotImplementedError

    def create_release_tag(self, message=None):
        """Create a tag in the repo.

        Create a tag in the repository representing the release of the
        given version.

        Args:
            message: Message string to associate with the release.
        """
        attrs = dict((k,str(v)) for k,v in self.package.metadata.iteritems() \
            if isinstance(v, (basestring, Version)))

        tag_name = self.package.config.vcs_tag_name.format(**attrs)
        if not tag_name:
            tag_name = "unversioned"

        if message is None:
            message = "Rez created release tag: %s" % tag_name

        self._create_tag_impl(tag_name, message)

    def _create_tag_impl(self, tag_name, message=None):
        """Only implement this if you are using the default implementation of
        create_release_tag()."""
        raise NotImplementedError

    def _cmd(self, *nargs):
        """Convenience function for executing a program such as 'git' etc."""
        cmd_str = ' '.join(nargs)
        if self.package.config.debug("package_release"):
            print_debug("Running command: %s" % cmd_str)

        p = subprocess.Popen(nargs, stdout=subprocess.PIPE,
                             stderr=subprocess.PIPE, cwd=self.path)
        out, err = p.communicate()
        if p.returncode:
            raise ReleaseVCSError("command failed: %s\n%s" % (cmd_str, err))
        out = out.strip()
        if out:
            return [x.rstrip() for x in out.split('\n')]
        else:
            return []<|MERGE_RESOLUTION|>--- conflicted
+++ resolved
@@ -1,11 +1,7 @@
 from rez.exceptions import ReleaseVCSUnsupportedError, ReleaseVCSError
 from rez.vendor.version.version import Version
 from rez.packages import load_developer_package
-<<<<<<< HEAD
 from rez.util import which, print_debug
-=======
-from rez.util import which
->>>>>>> bcf0e061
 import subprocess
 
 
@@ -51,6 +47,8 @@
         assert(self.is_valid_root(path))
         self.path = path
         self.package = load_developer_package(path)
+        self.type_settings = self.package.config.plugins.release_vcs
+        self.settings = self.type_settings.get(self.name())
 
     @classmethod
     def name(cls):
@@ -106,8 +104,8 @@
         Args:
             message: Message string to associate with the release.
         """
-        attrs = dict((k,str(v)) for k,v in self.package.metadata.iteritems() \
-            if isinstance(v, (basestring, Version)))
+        attrs = dict((k, str(v)) for k, v in self.package.metadata.iteritems()
+                     if isinstance(v, (basestring, Version)))
 
         tag_name = self.package.config.vcs_tag_name.format(**attrs)
         if not tag_name:
