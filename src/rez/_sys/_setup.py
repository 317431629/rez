--- conflicted
+++ resolved
@@ -105,13 +105,8 @@
 
     # create bootstrap packages
     def _bind(name):
-<<<<<<< HEAD
-        from rez.vendor import importlib 
-        module = importlib.import_module("rez.bind.%s" % name)
-=======
         from rez.backport.importlib import import_module
         module = import_module("rez.bind.%s" % name)
->>>>>>> bbc89155
         print "creating bootstrap package for %s..." % name
         try:
             module.bind(bootstrap_path)
