from rez.solver import Solver, SolverStatus
from rez.config import config
from rez.vendor.enum import Enum


class ResolverStatus(Enum):
    """ Enum to represent the current state of a resolver instance.  The enum
    also includes a human readable description of what the state represents.
    """

    pending = ("The resolve has not yet started.", )
    solved = ("The resolve has completed successfully.", )
    failed = ("The resolve is not possible.", )
    aborted = ("The resolve was stopped by the user (via callback).", )

    def __init__(self, description):
        self.description = description


class Resolver(object):
    """The package resolver.

    The Resolver uses a combination of Solver(s) and cache(s) to resolve a
    package request as quickly as possible.
    """
    def __init__(self, package_requests, package_paths=None, caching=True,
                 timestamp=0, callback=None, building=False, verbose=False):
        """Create a Resolver.

        Args:
            package_requests: List of Requirement objects representing the
                request.
            package_paths: List of paths to search for pkgs, defaults to
                config.packages_path.
            caching: If True, utilise cache(s) in order to speed up the
                resolve.
            callback: If not None, this callable will be called prior to each
                solve step. It is passed a single argument - a string showing
                the current solve state. If the return value of the callable is
                truthy, the solve continues, otherwise the solve is stopped.
            building: True if we're resolving for a build.
        """
        self.package_requests = package_requests
        self.package_paths = (config.packages_path if package_paths is None
                              else package_paths)
        self.caching = caching
        self.timestamp = timestamp
        self.callback = callback
        self.building = building
        self.verbose = verbose

        self.status_ = ResolverStatus.pending
        self.resolved_packages_ = None
        self.failure_description = None
        self.graph_ = None

        self.solve_time = 0.0  # time spent solving
        self.load_time = 0.0   # time spent loading package resources

    def solve(self):
        """Perform the solve."""
        solver = Solver(self.package_requests,
                        package_paths=self.package_paths,
                        timestamp=self.timestamp,
                        callback=self.callback,
                        building=self.building,
                        verbose=self.verbose)

        solver.solve()
        self._set_result(solver)

    @property
    def status(self):
        """Return the current status of the resolve.

<<<<<<< HEAD
        Returns one of:
        - pending - the resolve has not yet started.
        - solved - the resolve has completed successfully.
        - failed - the resolve is not possible.
        - aborted - the resolve was stopped by the user (via callback).
=======
        Returns:
          ResolverStatus: Enum representation of the state of the resolver.
>>>>>>> f6f4f949
        """
        return self.status_

    @property
    def resolved_packages(self):
        """Return a list of PackageVariant objects, or None if the resolve did
        not complete or was unsuccessful.
        """
        return self.resolved_packages_

    @property
    def graph(self):
        """Return the resolve graph.

        The resolve graph shows unsuccessful as well as successful resolves.

        Returns:
            A pygraph.digraph object, or None if the solve has not completed.
        """
        return self.graph_

    def _set_result(self, solver):
        st = solver.status
        pkgs = None

<<<<<<< HEAD
        if st == "unsolved":
            st = "aborted"
            self.failure_description = solver.abort_reason
        elif st == "failed":
=======
        if st == SolverStatus.unsolved:
            self.status_ = ResolverStatus.aborted
            self.failure_description = "the resolve was aborted by the user"
        elif st == SolverStatus.failed:
            self.status_ = ResolverStatus.failed
>>>>>>> f6f4f949
            self.failure_description = solver.failure_reason().description()
        elif st == SolverStatus.solved:
            self.status_ = ResolverStatus.solved
            pkgs = solver.resolved_packages

        self.resolved_packages_ = pkgs
        self.graph_ = solver.get_graph()
        self.solve_time = solver.solve_time
        self.load_time = solver.load_time<|MERGE_RESOLUTION|>--- conflicted
+++ resolved
@@ -73,23 +73,18 @@
     def status(self):
         """Return the current status of the resolve.
 
-<<<<<<< HEAD
-        Returns one of:
-        - pending - the resolve has not yet started.
-        - solved - the resolve has completed successfully.
-        - failed - the resolve is not possible.
-        - aborted - the resolve was stopped by the user (via callback).
-=======
         Returns:
-          ResolverStatus: Enum representation of the state of the resolver.
->>>>>>> f6f4f949
+          ResolverStatus.
         """
         return self.status_
 
     @property
     def resolved_packages(self):
-        """Return a list of PackageVariant objects, or None if the resolve did
-        not complete or was unsuccessful.
+        """Get the list of resolved packages.
+
+        Returns:
+            List of `PackageVariant` objects, or None if the resolve has not
+            completed.
         """
         return self.resolved_packages_
 
@@ -108,18 +103,11 @@
         st = solver.status
         pkgs = None
 
-<<<<<<< HEAD
-        if st == "unsolved":
-            st = "aborted"
-            self.failure_description = solver.abort_reason
-        elif st == "failed":
-=======
         if st == SolverStatus.unsolved:
             self.status_ = ResolverStatus.aborted
-            self.failure_description = "the resolve was aborted by the user"
+            self.failure_description = solver.abort_reason
         elif st == SolverStatus.failed:
             self.status_ = ResolverStatus.failed
->>>>>>> f6f4f949
             self.failure_description = solver.failure_reason().description()
         elif st == SolverStatus.solved:
             self.status_ = ResolverStatus.solved
