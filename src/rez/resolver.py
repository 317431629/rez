from rez.solver import Solver, SolverStatus, PackageVariantCache
from rez.package_repository import package_repository_manager
from rez.packages_ import get_variant, get_last_release_time
from rez.utils.memcached import Client
from rez.config import config
from rez.vendor.enum import Enum
import os


class ResolverStatus(Enum):
    """ Enum to represent the current state of a resolver instance.  The enum
    also includes a human readable description of what the state represents.
    """

    pending = ("The resolve has not yet started.", )
    solved = ("The resolve has completed successfully.", )
    failed = ("The resolve is not possible.", )
    aborted = ("The resolve was stopped by the user (via callback).", )

    def __init__(self, description):
        self.description = description


class Resolver(object):
    """The package resolver.

    The Resolver uses a combination of Solver(s) and cache(s) to resolve a
    package request as quickly as possible.
    """
    def __init__(self, package_requests, package_paths, timestamp=0,
                 callback=None, building=False, verbosity=False, buf=None,
                 package_load_callback=None, caching=True):
        """Create a Resolver.

        Args:
            package_requests: List of Requirement objects representing the
                request.
            package_paths: List of paths to search for pkgs.
            callback: See `Solver`.
            package_load_callback: If not None, this callable will be called
                prior to each package being loaded. It is passed a single
                `Package` object.
            building: True if we're resolving for a build.
            caching: If True, cache(s) may be used to speed the resolve. If
                False, caches will not be used.
        """
        self.package_requests = package_requests
        self.package_paths = package_paths
        self.timestamp = timestamp
        self.callback = callback
        self.package_load_callback = package_load_callback
        self.building = building
        self.verbosity = verbosity
        self.caching = caching
        self.buf = buf

        self.status_ = ResolverStatus.pending
        self.resolved_packages_ = None
        self.failure_description = None
        self.graph_ = None
        self.from_cache = False

        self.solve_time = 0.0  # time spent solving
        self.load_time = 0.0   # time spent loading package resources

        self._print = config.debug_printer("resolve_memcache")

    def solve(self):
        """Perform the solve.
        """
        solver_dict = self._get_cached_solve()
        if solver_dict:
            self.from_cache = True
            self._set_result(solver_dict)
        else:
            self.from_cache = False
            solver = self._solve()
            solver_dict = self._solver_to_dict(solver)
            self._set_result(solver_dict)
            self._set_cached_solve(solver_dict)

    @property
    def status(self):
        """Return the current status of the resolve.

        Returns:
          ResolverStatus.
        """
        return self.status_

    @property
    def resolved_packages(self):
        """Get the list of resolved packages.

        Returns:
            List of `PackageVariant` objects, or None if the resolve has not
            completed.
        """
        return self.resolved_packages_

    @property
    def graph(self):
        """Return the resolve graph.

        The resolve graph shows unsuccessful as well as successful resolves.

        Returns:
            A pygraph.digraph object, or None if the solve has not completed.
        """
        return self.graph_

    def _get_cached_solve(self):
        """Find a memcached resolve.

        If there is NOT a resolve timestamp:
            - fetch a non-timestamped memcache entry;
            - if no entry, then fail;
            - if packages have changed, then:
              - delete the entry;
              -  fail;
            - if no packages in the entry have been released since, then
              - use the entry and return;
            - else:
              - delete the entry;
              - fail.

        If there IS a resolve timestamp (let us call this T):
            - fetch a non-timestamped memcache entry;
            - if entry then:
              - if no packages have changed, then:
                - if no packages in the entry have been released since:
                  - if no packages in the entry were released after T, then
                    - use the entry and return;
                - else:
                  - delete the entry;
              - else:
                - delete the entry;
            - fetch a timestamped (T) memcache entry;
            - if no entry, then fail;
            - if packages have changed, then:
              - delete the entry;
              - fail;
            - else:
              - use the entry.

        This behaviour exists specifically so that resolves that do use a
        timestamp but set that to the current time, can be reused by other
        resolves if nothing has changed. Older resolves however, can only be
        reused if the timestamp matches exactly (but this might happen a lot -
        consider a workflow where a work area is tied down to a particular
        timestamp in order to 'lock' it from any further software releases).
        """
        if not (self.caching and self.memcache_client):
            return None

        def _hit(data):
            solver_dict, _, _ = data
            return solver_dict

        def _miss():
            self._print("No cache key retrieved")
            return None

        def _delete_cache_entry(key):
            self.memcache_client.delete(DataType.resolve, key)
            self._print("Discarded entry: %r", key)

        def _retrieve(timestamped):
            key = self._memcache_key(timestamped=timestamped)
            self._print("Retrieving memcache key: %r", key)
            data = self.memcache_client.get(key)
            return key, data

        def _packages_changed(key, data):
            solver_dict, _, variant_states_dict = data
            for variant_handle in solver_dict.get("variant_handles", []):
                variant = get_variant(variant_handle)
                old_state = variant_states_dict.get(variant.name)
                repo = variant.resource._repository
                new_state = repo.get_variant_state_handle(variant.resource)

                if old_state != new_state:
                    self._print("%r has been modified", variant.qualified_name)
                    return True
            return False

        def _releases_since_solve(key, data):
            _, release_times_dict, _ = data
            for package_name, release_time in release_times_dict.iteritems():
                time_ = get_last_release_time(package_name, self.package_paths)
                if time_ != release_time:
                    self._print(
                        "A newer version of %r (%d) has been released since the "
                        "resolve was cached (latest release in cache was %d) "
                        "(entry: %r)", package_name, time_, release_time, key)
                    return True
            return False

        def _timestamp_is_earlier(key, data):
            _, release_times_dict, _ = data
            for package_name, release_time in release_times_dict.iteritems():
                if self.timestamp < release_time:
                    self._print("Resolve timestamp (%d) is earlier than %r in "
                                "solve (%d) (entry: %r)", self.timestamp,
                                package_name, release_time, key)
                    return True
            return False

        key, data = _retrieve(False)

        if self.timestamp:
            if data:
                if _packages_changed(key, data):
                    _delete_cache_entry(key)
                elif _releases_since_solve(key, data):
                    _delete_cache_entry(key)
                elif not _timestamp_is_earlier(key, data):
                    return _hit(data)

            key, data = _retrieve(True)
            if not data:
                return _miss()
            if _packages_changed(key, data):
                _delete_cache_entry(key)
                return _miss()
            else:
                return _hit(data)
        else:
            if not data:
                return _miss()
            if _packages_changed(key, data):
                _delete_cache_entry(key)
                return _miss()
            if _releases_since_solve(key, data):
                _delete_cache_entry(key)
                return _miss()
            else:
                return _hit(data)

    def _set_cached_solve(self, solver_dict):
        """Store a solve to memcached.

        If there is NOT a resolve timestamp:
            - store the solve to a non-timestamped entry.

        If there IS a resolve timestamp (let us call this T):
            - if NO newer package in the solve has been released since T,
              - then store the solve to a non-timestamped entry;
            - else:
              - store the solve to a timestamped entry.
        """
        if self.status_ != ResolverStatus.solved:
            return  # don't cache failed solves

        if not (self.caching and self.memcache_client):
            return

        # most recent release times get stored with solve result in the cache
        releases_since_solve = False
        release_times_dict = {}
        variant_states_dict = {}

        for variant in self.resolved_packages_:
            time_ = get_last_release_time(variant.name, self.package_paths)

            # don't cache if a release time isn't known
            if time_ == 0:
                self._print("Did not send memcache key: a repository could "
                            "not provide a most recent release time for %r",
                            variant.name)
                return

            if self.timestamp and self.timestamp < time_:
                releases_since_solve = True

            release_times_dict[variant.name] = time_
            repo = variant.resource._repository
            variant_states_dict[variant.name] = \
                repo.get_variant_state_handle(variant.resource)

        timestamped = (self.timestamp and releases_since_solve)
        key = self._memcache_key(timestamped=timestamped)
        data = (solver_dict, release_times_dict, variant_states_dict)
        self.memcache_client.set(key, data)
        self._print("Sent memcache key: %r", key)

    def _memcache_key(self, timestamped=False):
        """Makes a key suitable as a memcache entry."""
        request = tuple(map(str, self.package_requests))
        repo_ids = []
        for path in self.package_paths:
            repo = package_repository_manager.get_repository(path)
            repo_ids.append(repo.uid)

<<<<<<< HEAD
        return (request,
                tuple(repo_ids),
                self.building,
                config.prune_failed_graph)
=======
        t = ["resolve",
             request,
             tuple(repo_ids),
             self.building,
             config.prune_failed_graph,
             self.start_depth,
             self.max_depth]

        if timestamped and self.timestamp:
            t.append(self.timestamp)

        return str(tuple(t))
>>>>>>> 66f6963d

    def _solve(self):
        package_cache = PackageVariantCache(
            self.package_paths,
            timestamp=self.timestamp,
            package_load_callback=self.package_load_callback,
            building=self.building)

        # perform the solve
        solver = Solver(package_requests=self.package_requests,
                        package_cache=package_cache,
                        package_paths=self.package_paths,
                        timestamp=self.timestamp,
                        callback=self.callback,
                        package_load_callback=self.package_load_callback,
                        building=self.building,
                        verbosity=self.verbosity,
                        prune_unfailed=config.prune_failed_graph,
                        buf=self.buf)
        solver.solve()

        return solver

    def _set_result(self, solver_dict):
        self.status_ = solver_dict.get("status")
        self.graph_ = solver_dict.get("graph")
        self.solve_time = solver_dict.get("solve_time")
        self.load_time = solver_dict.get("load_time")
        self.failure_description = solver_dict.get("failure_description")

        self.resolved_packages_ = None
        if self.status_ == ResolverStatus.solved:
            # convert solver.Variants to packages.Variants
            self.resolved_packages_ = []
            for variant_handle in solver_dict.get("variant_handles", []):
                variant = get_variant(variant_handle)
                self.resolved_packages_.append(variant)

    @classmethod
    def _solver_to_dict(cls, solver):
        graph_ = solver.get_graph()
        solve_time = solver.solve_time
        load_time = solver.load_time
        failure_description = None
        variant_handles = None

        st = solver.status
        if st == SolverStatus.unsolved:
            status_ = ResolverStatus.aborted
            failure_description = solver.abort_reason
        elif st == SolverStatus.failed:
            status_ = ResolverStatus.failed
            failure_description = solver.failure_description()
        elif st == SolverStatus.solved:
            status_ = ResolverStatus.solved

            variant_handles = []
            for solver_variant in solver.resolved_packages:
                variant_handle_dict = solver_variant.userdata
                variant_handles.append(variant_handle_dict)

        return dict(
            status=status_,
            graph=graph_,
            solve_time=solve_time,
            load_time=load_time,
            failure_description=failure_description,
            variant_handles=variant_handles)

    memcache_client = Client(servers=config.memcached_uri if config.resolve_caching else None,
                             debug=config.debug_memcache)<|MERGE_RESOLUTION|>--- conflicted
+++ resolved
@@ -292,25 +292,16 @@
             repo = package_repository_manager.get_repository(path)
             repo_ids.append(repo.uid)
 
-<<<<<<< HEAD
-        return (request,
-                tuple(repo_ids),
-                self.building,
-                config.prune_failed_graph)
-=======
         t = ["resolve",
              request,
              tuple(repo_ids),
              self.building,
-             config.prune_failed_graph,
-             self.start_depth,
-             self.max_depth]
+             config.prune_failed_graph]
 
         if timestamped and self.timestamp:
             t.append(self.timestamp)
 
         return str(tuple(t))
->>>>>>> 66f6963d
 
     def _solve(self):
         package_cache = PackageVariantCache(
