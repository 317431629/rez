import os
import subprocess
import sys
import posixpath
import ntpath
from string import Formatter, Template
import re
import UserDict
import inspect
import textwrap
import pipes
import time
import getpass
from rez import module_root_path
from rez.system import system
from rez.config import config
from rez.exceptions import RexError, RexUndefinedVariableError
<<<<<<< HEAD
from rez.util import print_warning_once, AttrDictWrapper, shlex_join, \
    get_script_path


DEFAULT_ENV_SEP_MAP = {'CMAKE_MODULE_PATH': ';', 'AL_MAYA_AUTO_LOADVERSIONEDTOOL':' ', 'AL_MAYA_AUTO_PYEVAL':' ', 'ARTISTTOOLPALETTE_TOOLS':','}


_varprog = None

# Expand paths containing shell variable substitutions.
# This expands the forms $variable and ${variable} only.
# Non-existent variables are left unchanged.
def expandvars(path, environ):
    """Expand shell variables of form $var and ${var}.  Unknown variables
    are left unchanged."""
    global _varprog
    if '$' not in path:
        return path
    if not _varprog:
        import re
        _varprog = re.compile(r'\$(\w+|\{[^}]*\})')
    i = 0
    while True:
        m = _varprog.search(path, i)
        if not m:
            break
        i, j = m.span(0)
        name = m.group(1)
        if name.startswith('{') and name.endswith('}'):
            name = name[1:-1]
        if name in environ:
            tail = path[j:]
            path = path[:i] + environ[name]
            i = len(path)
            path += tail
        else:
            i = j
    return path
=======
from rez.util import AttrDictWrapper, shlex_join, get_script_path, which, \
    expandvars
>>>>>>> b302a61e


#===============================================================================
# Actions
#===============================================================================

class Action(object):
    _registry = []

    def __init__(self, *args):
        self.args = args

    def __repr__(self):
        return "%s(%s)" % (self.__class__.__name__,
                           ', '.join(repr(x) for x in self.args))

    def __eq__(self, other):
        return (self.name == other.name) and (self.args == other.args)

    @classmethod
    def register_command_type(cls, name, klass):
        cls._registry.append((name, klass))

    @classmethod
    def register(cls):
        cls.register_command_type(cls.name, cls)

    @classmethod
    def get_command_types(cls):
        return tuple(cls._registry)


class EnvAction(Action):
    @property
    def key(self):
        return self.args[0]

    @property
    def value(self):
        if len(self.args) == 2:
            return self.args[1]


class Unsetenv(EnvAction):
    name = 'unsetenv'
Unsetenv.register()


class Setenv(EnvAction):
    name = 'setenv'

    def pre_exec(self, interpreter):
        key, value = self.args
        if isinstance(value, (list, tuple)):
            value = interpreter._env_sep(key).join(value)
            self.args = key, value

    def post_exec(self, interpreter, result):
        interpreter._environ.add(self.key)
        return result
Setenv.register()


class Resetenv(EnvAction):
    name = 'resetenv'

    @property
    def friends(self):
        if len(self.args) == 3:
            return self.args[2]

    def pre_exec(self, interpreter):
        key, value, friends = self.args
        if isinstance(value, (list, tuple)):
            value = interpreter._env_sep(key).join(value)
            self.args = key, value, friends

    def post_exec(self, interpreter, result):
        interpreter._environ.add(self.key)
        return result
Resetenv.register()


class Prependenv(Setenv):
    name = 'prependenv'
Prependenv.register()


class Appendenv(Setenv):
    name = 'appendenv'
Appendenv.register()


class Alias(Action):
    name = 'alias'
Alias.register()


class Info(Action):
    name = 'info'
Info.register()


class Error(Action):
    name = 'error'
Error.register()


class Command(Action):
    name = 'command'
Command.register()


class Comment(Action):
    name = 'comment'
Comment.register()


class Source(Action):
    name = 'source'
Source.register()


class Shebang(Action):
    name = 'shebang'
Shebang.register()


#===============================================================================
# Action Manager
#===============================================================================

class ActionManager(object):
    """
    Handles the execution book-keeping.  Tracks env variable values, and
    triggers the callbacks of the `ActionInterpreter`.
    """
    def __init__(self, interpreter, output_style='file', parent_environ=None,
                 parent_variables=None, formatter=None, verbose=False,
                 env_sep_map=None):
        '''
        interpreter: string or `ActionInterpreter`
            the interpreter to use when executing rex actions
        output_style : str
            the style of the output string.  currently only 'file' and 'eval' are
            supported.  'file' is intended to be more human-readable, while 'eval' is
            intended to work in a shell `eval` statement. pratically, this means the
            former is separated by newlines, while the latter is separated by
            semi-colons.
        parent_environ: environment to execute the actions within. If None,
            defaults to the current environment.
        parent_variables: List of variables to append/prepend to, rather than
            overwriting on first reference. If this is set to True instead of a
            list, all variables are treated as parent variables.
        formatter: func or None
            function to use for formatting string values
        verbose : bool or list of str
            if True, causes commands to print additional feedback (using info()).
            can also be set to a list of strings matching command names to add
            verbosity to only those commands.
        '''
        self.interpreter = interpreter
        self.output_style = output_style
        self.verbose = verbose
        self.parent_environ = os.environ if parent_environ is None else parent_environ
        self.parent_variables = True if parent_variables is True \
            else set(parent_variables or [])
        self.environ = {}
        self.formatter = formatter or str
        self.actions = []

        self._env_sep_map = env_sep_map if env_sep_map is not None \
            else config.env_var_separators

    def get_action_methods(self):
        """
        return a list of methods on this class for executing actions.
        methods are return as a list of (name, func) tuples
        """
        return [(name, getattr(self, name)) for name,_ in Action.get_command_types()]

    def get_public_methods(self):
        """
        return a list of methods on this class which should be exposed in the rex
        API.
        """
        return self.get_action_methods() + [
            ('getenv', self.getenv),
            ('defined', self.defined),
            ('undefined', self.undefined)]

    def _env_sep(self, name):
        return self._env_sep_map.get(name, os.pathsep)

    def _is_verbose(self, command):
        if isinstance(self.verbose, (list, tuple)):
            return command in self.verbose
        else:
            return bool(self.verbose)

    def _format(self, value):
        """Format a string value."""
        # note that the default formatter is just str()
        if hasattr(value, '__iter__'):
            return type(value)(self.formatter(v) for v in value)
        else:
            return self.formatter(value)

    def _expand(self, value):
        value = expandvars(value, self.environ)
        value = expandvars(value, self.parent_environ)
        return os.path.expanduser(value)

    def get_output(self):
        return self.interpreter.get_output(self)

    # -- Commands

    def undefined(self, key):
        unexpanded_key = self._format(key)
        expanded_key = self._expand(unexpanded_key)
        return (expanded_key not in self.environ
                and expanded_key not in self.parent_environ)

    def defined(self, key):
        return not self.undefined(key)

    def getenv(self, key):
        unexpanded_key = self._format(key)
        expanded_key = self._expand(unexpanded_key)
        try:
            return self.environ[expanded_key] if expanded_key in self.environ \
                else self.parent_environ[expanded_key]
        except KeyError:
            raise RexUndefinedVariableError(
                "Referenced undefined environment variable: %s" % expanded_key)

    def setenv(self, key, value):
        unexpanded_key = self._format(key)
        unexpanded_value = self._format(value)
        expanded_key = self._expand(unexpanded_key)
        expanded_value = self._expand(unexpanded_value)

        # TODO: check if value has already been set by another package
        self.actions.append(Setenv(unexpanded_key, unexpanded_value))
        self.environ[expanded_key] = expanded_value

        if self.interpreter.expand_env_vars:
            key, value = expanded_key, expanded_value
        else:
            key, value = unexpanded_key, unexpanded_value
        self.interpreter.setenv(key, value)

    def unsetenv(self, key):
        unexpanded_key = self._format(key)
        expanded_key = self._expand(unexpanded_key)
        self.actions.append(Unsetenv(unexpanded_key))
        if expanded_key in self.environ:
            del self.environ[expanded_key]
        if self.interpreter.expand_env_vars:
            key = expanded_key
        else:
            key = unexpanded_key
        self.interpreter.unsetenv(key)

    def resetenv(self, key, value, friends=None):
        unexpanded_key = self._format(key)
        unexpanded_value = self._format(value)
        expanded_key = self._expand(unexpanded_key)
        expanded_value = self._expand(unexpanded_value)

        self.actions.append(Resetenv(unexpanded_key, unexpanded_value,
                                     friends))
        self.environ[expanded_key] = expanded_value

        if self.interpreter.expand_env_vars:
            key, value = expanded_key, expanded_value
        else:
            key, value = unexpanded_key, unexpanded_value
        self.interpreter.resetenv(key, value)

    # we assume that ${THIS} is a valid variable ref in all shells
    @staticmethod
    def _keytoken(key):
        return "${%s}" % key

    def _pendenv(self, key, value, action, interpfunc, addfunc):
        unexpanded_key = self._format(key)
        unexpanded_value = self._format(value)
        expanded_key = self._expand(unexpanded_key)
        expanded_value = self._expand(unexpanded_value)

        # expose env-vars from parent env if explicitly told to do so
        if (expanded_key not in self.environ) and \
            ((self.parent_variables is True) or (expanded_key in self.parent_variables)):
            self.environ[expanded_key] = self.parent_environ.get(expanded_key, '')
            if self.interpreter.expand_env_vars:
                key_ = expanded_key
            else:
                key_ = unexpanded_key
            self.interpreter._saferefenv(key_)

        # *pend or setenv depending on whether this is first reference to the var
        if expanded_key in self.environ:
            self.actions.append(action(unexpanded_key, unexpanded_value))
            parts = self.environ[expanded_key].split(self._env_sep(expanded_key))
            unexpanded_values = self._env_sep(expanded_key).join( \
                addfunc(unexpanded_value, [self._keytoken(expanded_key)]))
            expanded_values = self._env_sep(expanded_key).join(addfunc(expanded_value, parts))
            self.environ[expanded_key] = expanded_values
        else:
            self.actions.append(Setenv(unexpanded_key, unexpanded_value))
            self.environ[expanded_key] = expanded_value
            expanded_values = expanded_value
            unexpanded_values = unexpanded_value
            interpfunc = None

        applied = False
        if interpfunc:
            if self.interpreter.expand_env_vars:
                key, value = expanded_key, expanded_value
            else:
                key, value = unexpanded_key, unexpanded_value
            try:
                interpfunc(key, value)
                applied = True
            except NotImplementedError:
                pass

        if not applied:
            if self.interpreter.expand_env_vars:
                key, value = expanded_key, expanded_values
            else:
                key, value = unexpanded_key, unexpanded_values
            self.interpreter.setenv(key, value)

    def prependenv(self, key, value):
        self._pendenv(key, value, Prependenv, self.interpreter.prependenv,
                      lambda x, y: [x] + y)

    def appendenv(self, key, value):
        self._pendenv(key, value, Appendenv, self.interpreter.appendenv,
                      lambda x, y: y + [x])

    def alias(self, key, value):
        key = self._format(key)
        value = self._format(value)
        self.actions.append(Alias(key, value))
        self.interpreter.alias(key, value)

    def info(self, value=''):
        value = self._format(value)
        self.actions.append(Info(value))
        self.interpreter.info(value)

    def error(self, value):
        value = self._format(value)
        self.actions.append(Error(value))
        self.interpreter.error(value)

    def command(self, value):
        value = self._format(value)
        self.actions.append(Command(value))
        self.interpreter.command(value)

    def comment(self, value):
        value = self._format(value)
        self.actions.append(Comment(value))
        self.interpreter.comment(value)

    def source(self, value):
        value = self._format(value)
        self.actions.append(Source(value))
        self.interpreter.source(value)

    def shebang(self):
        self.actions.append(Shebang())
        self.interpreter.shebang()


#===============================================================================
# Interpreters
#===============================================================================

class ActionInterpreter(object):
    """
    Abstract base class that provides callbacks for rex Actions.  This class
    should not be used directly. Its methods are called by the
    `ActionManager` in response to actions issued by user code written using
    the rex python API.

    Sub-classes should override the `get_output` method to return
    implementation-specific data structure.  For example, an interpreter for a
    shell language like bash would return a string of shell code.  An interpreter
    for an active python session might return a dictionary of the modified
    environment.

    Sub-classes can override the `expand_env_vars` class variable to instruct
    the `ActionManager` whether or not to expand the value of environment
    variables which reference other variables (e.g. "this-${THAT}").
    """
    expand_env_vars = False

    def get_output(self, manager):
        """Returns any implementation specific data.

        Args:
            manager: ActionManager the manager of this interpreter
        """
        raise NotImplementedError

    # --- commands

    def setenv(self, key, value):
        raise NotImplementedError

    def unsetenv(self, key):
        raise NotImplementedError

    def resetenv(self, key, value, friends=None):
        raise NotImplementedError

    def prependenv(self, key, value):
        """This is optional, but if it is not implemented, you must
        implement setenv."""
        raise NotImplementedError

    def appendenv(self, key, value):
        """This is optional, but if it is not implemented, you must
        implement setenv."""
        raise NotImplementedError

    def alias(self, key, value):
        raise NotImplementedError

    def info(self, value):
        raise NotImplementedError

    def error(self, value):
        raise NotImplementedError

    def command(self, value):
        raise NotImplementedError

    def comment(self, value):
        raise NotImplementedError

    def source(self, value):
        raise NotImplementedError

    def shebang(self):
        raise NotImplementedError

    # --- internal commands, not exposed to public rex API

    def _bind_interactive_rez(self):
        '''
        apply changes to the env needed to expose rez in an interactive shell,
        for eg prompt change, sourcing completion scripts etc. Do NOT add rez
        to PATH, this is done elsewhere.
        '''
        raise NotImplementedError

    def _saferefenv(self, key):
        '''
        make the var safe to reference, even if it does not yet exist. This is
        needed because of different behaviours in shells - eg, tcsh will fail
        on ref to undefined var, but sh will expand to the empty string.
        '''
        raise NotImplementedError


class Python(ActionInterpreter):
    '''Execute commands in the current python session'''
    expand_env_vars = True

    def __init__(self, target_environ=None, passive=False):
        '''
        target_environ: dict
            If target_environ is None or os.environ, interpreted actions are
            applied to the current python interpreter. Otherwise, changes are
            only applied to target_environ.

        passive: bool
            If True, commands that do not update the environment (such as info)
            are skipped.
        '''
        self.passive = passive
        self.manager = None
        if (target_environ is None) or (target_environ is os.environ):
            self.target_environ = os.environ
            self.update_session = False
        else:
            self.target_environ = target_environ
            self.update_session = False

    def set_manager(self, manager):
        self.manager = manager

    def get_output(self, manager):
        self.target_environ.update(manager.environ)
        return manager.environ

    def setenv(self, key, value):
        if self.update_session:
            if key == 'PYTHONPATH':
                sys.path = value.split(os.pathsep)

    def unsetenv(self, key):
        pass

    def resetenv(self, key, value, friends=None):
        pass

    def prependenv(self, key, value):
        if self.update_session:
            if key == 'PYTHONPATH':
                sys.path.insert(0, value)

    def appendenv(self, key, value):
        if self.update_session:
            if key == 'PYTHONPATH':
                sys.path.append(value)

    def info(self, value):
        if not self.passive:
            print value

    def error(self, value):
        if not self.passive:
            print >> sys.stderr, value

    def subprocess(self, args, **subproc_kwargs):
        if self.manager:
            self.target_environ.update(self.manager.environ)

        if not hasattr(args, '__iter__'):
            import shlex
            args = shlex.split(args)

        return subprocess.Popen(args, env=self.target_environ,
                                **subproc_kwargs)

    def command(self, value):
        if self.passive:
            return
        try:
            p = self.subprocess(value)
            p.communicate()
        except Exception as e:
            cmd = shlex_join(value)
            raise RexError('Error executing command: %s\n%s' % (cmd, str(e)))

    def comment(self, value):
        pass

    def source(self, value):
        pass

    def alias(self, key, value):
        pass

    def _bind_interactive_rez(self):
        pass

    def _saferefenv(self, key):
        pass

    def shebang(self):
        pass


#===============================================================================
# Rex Execution Namespace
#===============================================================================
class NamespaceFormatter(Formatter):
    ENV_VAR_REGEX = re.compile("\${(?P<var>.+?)}")

    def __init__(self, namespace):
        Formatter.__init__(self)
        self.namespace = namespace

    def format(self, format_string, *args, **kwargs):
        def escape_envvar(matchobj):
            return "${{%s}}" % (matchobj.group("var"))

        escaped_format_string = re.sub(self.ENV_VAR_REGEX, escape_envvar, format_string)
        return Formatter.format(self, escaped_format_string, *args, **kwargs)

    def get_value(self, key, args, kwds):
        if isinstance(key, str):
            if key:
                try:
                    # Check explicitly passed arguments first
                    return kwds[key]
                except KeyError:
                    return self.namespace[key]
            else:
                raise ValueError("zero length field name in format")
        else:
            return Formatter.get_value(self, key, args, kwds)


#===============================================================================
# Environment Classes
#===============================================================================

class EnvironmentDict(UserDict.DictMixin):
    """
    Provides a mapping interface to `EnvironmentVariable` instances,
    which provide an object-oriented interface for recording environment
    variable manipulations.

    `__getitem__` is always guaranteed to return an `EnvironmentVariable`
    instance: it will not raise a KeyError.
    """
    def __init__(self, manager):
        """Creates an `EnvironmentDict`.

        Args:
            override_existing_lists (bool): If True, the first call to append
                or prepend will override the value in `environ` and effectively
                act as a setenv operation. If False, pre-existing values will
                be appended/prepended to as usual.
        """
        self.manager = manager
        self._var_cache = dict((k, EnvironmentVariable(k, self))
                               for k in manager.parent_environ.iterkeys())

    def keys(self):
        return self._var_cache.keys()

    def __repr__(self):
        return '%s(%s)' % (self.__class__.__name__, str(self._var_cache))

    def __getitem__(self, key):
        if key not in self._var_cache:
            self._var_cache[key] = EnvironmentVariable(key, self)
        return self._var_cache[key]

    def __setitem__(self, key, value):
        self[key].set(value)

    def __contains__(self, key):
        return (key in self._var_cache)


class EnvironmentVariable(object):
    '''
    class representing an environment variable

    combined with EnvironmentDict class, records changes to the environment
    '''
    def __init__(self, name, environ_map):
        self._name = name
        self._environ_map = environ_map

    @property
    def name(self):
        return self._name

    def prepend(self, value):
        self._environ_map.manager.prependenv(self.name, value)

    def append(self, value):
        self._environ_map.manager.appendenv(self.name, value)

    def reset(self, value, friends=None):
        self._environ_map.manager.resetenv(self.name, value, friends=friends)

    def set(self, value):
        self._environ_map.manager.setenv(self.name, value)

    def unset(self):
        self._environ_map.manager.unsetenv(self.name)

    # --- the following methods all require knowledge of the current environment

    def get(self):
        return self._environ_map.manager.getenv(self.name)

    def value(self):
        return self.get()

    def setdefault(self, value):
        '''set value if the variable does not yet exist'''
        if not self:
            self.set(value)

    def __str__(self):
        return self.value()

    def __repr__(self):
        return '%s(%r, %r)' % (self.__class__.__name__, self._name,
                               self.value())

    def __nonzero__(self):
        return bool(self.value())

    def __eq__(self, value):
        if isinstance(value, EnvironmentVariable):
            value = value.value()
        return self.value() == value

    def __ne__(self, value):
        return not self == value


#===============================================================================
# Executors
#===============================================================================

class RexExecutor(object):
    """
    Runs an interpreter over code within the given namespace. You can also access
    namespaces and rex functions directly in the executor, like so:

    RexExecutor ex()
    ex.setenv('FOO', 'BAH')
    ex.env.FOO_SET = 1
    ex.alias('foo','foo -l')
    """
    def __init__(self, interpreter=None, globals_map=None, parent_environ=None,
                 parent_variables=None, output_style='file', bind_rez=True,
                 shebang=True, add_default_namespaces=True):
        """
        interpreter: `ActionInterpreter` or None
            the interpreter to use when executing rex actions. If None, creates
            a python interpreter with an empty target environment dict.
        globals_map : dict or None
            dictionary which comprises the main python namespace when rex code
            is executed (via the python `exec` statement). if None, defaults
            to empty dict.
        parent_environ: environment to execute the rex code within. If None, defaults
            to the current environment.
        parent_variables: List of variables to append/prepend to, rather than
            overwriting on first reference. If this is set to True instead of a
            list, all variables are treated as parent variables.
        bind_rez: bool
            if True, expose Rez cli tools in the target environment
        shebang: bool
            if True, apply a shebang to the result.
        add_default_namespaces: bool
            whether to add default namespaces such as 'system'.
        """
        self.globals = globals_map or {}
        self.formatter = NamespaceFormatter(self.globals)
        self.bind('format', self.expand)

        if interpreter is None:
            interpreter = Python(target_environ={})

        self.manager = ActionManager(interpreter,
                                     formatter=self.expand,
                                     output_style=output_style,
                                     parent_environ=parent_environ,
                                     parent_variables=parent_variables)

        if isinstance(interpreter, Python):
            interpreter.set_manager(self.manager)

        if shebang:
            self.manager.shebang()

        self.environ = EnvironmentDict(self.manager)
        self.bind('env', AttrDictWrapper(self.environ))

        if bind_rez:
            script_path = get_script_path()
            if not script_path:
                binary = which("rezolve")
                if binary:
                    script_path = os.path.dirname(binary)
            if script_path:
                self.environ["PATH"] = script_path

        for cmd, func in self.manager.get_public_methods():
            self.bind(cmd, func)

        if add_default_namespaces:
            self.bind('system', system)

    @property
    def interpreter(self):
        return self.manager.interpreter

    @property
    def actions(self):
        """List of Action objects that will be executed."""
        return self.manager.actions

    def __getattr__(self, attr):
        """Allows for access such as: self.setenv('FOO','bah')."""
        return self.globals[attr] if attr in self.globals \
            else getattr(super(RexExecutor, self), attr)

    def bind(self, name, obj):
        """Binds an object to the execution context."""
        self.globals[name] = obj

    def append_system_paths(self):
        """Append system paths to $PATH."""
        from rez.shells import Shell, create_shell
        sh = self.interpreter if isinstance(self.interpreter, Shell) \
            else create_shell()

        paths = sh.get_syspaths()
        paths_str = os.pathsep.join(paths)
        self.env.PATH.append(paths_str)

    @classmethod
    def compile_code(cls, code, filename=None, exec_namespace=None):
        """Compile and possibly execute rex code.

        Args:
            code (str): The python code to compile.
            filename (str): File to associate with the code, will default to
                '<string>'.
            namespace (dict): Namespace to execute the code in. If None, the
                code is not executed.

        Returns:
            Compiled code object.
        """
        filename = filename or "<string>"
        error_class = Exception if config.catch_rex_errors else None

        # compile
        try:
            pyc = compile(code, filename, 'exec')
        except error_class as e:
            # trim trace down to only what's interesting
            msg = str(e)
            r = re.compile(" line ([1-9][0-9]*)")
            match = r.search(str(e))
            if match:
                try:
                    lineno = int(match.groups()[0])
                    loc = code.split('\n')
                    line = loc[lineno - 1]
                    msg += "\n    %s" % line
                except:
                    pass
            raise RexError(msg)

        # execute
        if exec_namespace is not None:
            try:
                exec pyc in exec_namespace
            except error_class as e:
                # trim trace down to only what's interesting
                import traceback
                frames = traceback.extract_tb(sys.exc_traceback)
                frames = [x for x in frames if x[0] == filename]
                cls._patch_frames(frames, code)
                cls._raise_rex_error(frames, e)
        return pyc

    def execute_code(self, code, filename=None):
        """Execute code within the execution context."""
        self.compile_code(code=code,
                          filename=filename,
                          exec_namespace=self.globals)

    def execute_function(self, func, *nargs, **kwargs):
        """
        Execute a function object within the execution context.
        @returns The result of the function call.
        """
        # makes a copy of the func
        import types
        fn = types.FunctionType(func.func_code,
                                func.func_globals.copy(),
                                name=func.func_name,
                                argdefs=func.func_defaults,
                                closure=func.func_closure)
        fn.func_globals.update(self.globals)
        error_class = Exception if config.catch_rex_errors else None

        try:
            return fn(*nargs, **kwargs)
        except error_class as e:
            # trim trace down to only what's interesting
            import traceback
            frames = traceback.extract_tb(sys.exc_traceback)

            filepath = inspect.getfile(func)
            if os.path.exists(filepath):
                frames = [x for x in frames if x[0] == filepath]
            self._raise_rex_error(frames, e)

    def get_output(self):
        """Returns the result of all previous calls to execute_code."""
        return self.manager.get_output()

    def expand(self, value):
        return self.formatter.format(str(value))

    @classmethod
    def _patch_frames(cls, frames, code, codefile=None):
        """Patch traceback's frame objects to add lines of code from `code`
        where appropriate.
        """
        codefile = codefile or "<string>"
        loc = code.split('\n')
        for i, frame in enumerate(frames):
            filename, lineno, name, line = frame
            if filename == codefile and line is None:
                try:
                    line = loc[lineno-1].strip()
                    frames[i] = (filename, lineno, "<rex commands>", line)
                except:
                    pass

    @classmethod
    def _raise_rex_error(cls, frames, e):
        import traceback
        stack = ''.join(traceback.format_list(frames)).strip()
        if isinstance(e, RexError):
            raise type(e)("%s\n%s" % (str(e), stack))
        else:
            raise RexError("Error in rex code: %s - %s\n%s"
                           % (e.__class__.__name__, str(e), stack))<|MERGE_RESOLUTION|>--- conflicted
+++ resolved
@@ -15,49 +15,8 @@
 from rez.system import system
 from rez.config import config
 from rez.exceptions import RexError, RexUndefinedVariableError
-<<<<<<< HEAD
-from rez.util import print_warning_once, AttrDictWrapper, shlex_join, \
-    get_script_path
-
-
-DEFAULT_ENV_SEP_MAP = {'CMAKE_MODULE_PATH': ';', 'AL_MAYA_AUTO_LOADVERSIONEDTOOL':' ', 'AL_MAYA_AUTO_PYEVAL':' ', 'ARTISTTOOLPALETTE_TOOLS':','}
-
-
-_varprog = None
-
-# Expand paths containing shell variable substitutions.
-# This expands the forms $variable and ${variable} only.
-# Non-existent variables are left unchanged.
-def expandvars(path, environ):
-    """Expand shell variables of form $var and ${var}.  Unknown variables
-    are left unchanged."""
-    global _varprog
-    if '$' not in path:
-        return path
-    if not _varprog:
-        import re
-        _varprog = re.compile(r'\$(\w+|\{[^}]*\})')
-    i = 0
-    while True:
-        m = _varprog.search(path, i)
-        if not m:
-            break
-        i, j = m.span(0)
-        name = m.group(1)
-        if name.startswith('{') and name.endswith('}'):
-            name = name[1:-1]
-        if name in environ:
-            tail = path[j:]
-            path = path[:i] + environ[name]
-            i = len(path)
-            path += tail
-        else:
-            i = j
-    return path
-=======
 from rez.util import AttrDictWrapper, shlex_join, get_script_path, which, \
     expandvars
->>>>>>> b302a61e
 
 
 #===============================================================================
