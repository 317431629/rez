'''
Build a package from source and deploy it.
'''
import os
import sys


def setup_parser(parser):
    from rez.cli.build import setup_parser_common
    from rez.cli.build import add_extra_build_args, add_build_system_args
    from rez.release_vcs import get_release_vcs_types
    vcs_types = get_release_vcs_types()

    parser.add_argument("-m", "--message", type=str,
                        help="commit message")
    parser.add_argument("--vcs", type=str, choices=vcs_types,
                        help="force the vcs system to use")
    parser.add_argument("--no-latest", dest="no_latest",
                        action="store_true",
                        help="allows release of version earlier than the "
                        "latest release.")
    add_extra_build_args(parser)
    add_build_system_args(parser)
#    setup_parser_common(parser)


def command(opts, parser, extra_arg_groups=None):
    from rez.build_process import LocalSequentialBuildProcess
    from rez.build_system import create_build_system
    from rez.release_vcs import create_release_vcs
<<<<<<< HEAD
    from rez.cli.build import parse_build_args
=======
    from rez.cli.build import get_build_args
>>>>>>> c97939b8

    working_dir = os.getcwd()

    build_args, child_build_args = parse_build_args(opts.BUILD_ARG, parser)

    # create vcs
    vcs = create_release_vcs(working_dir, opts.vcs)

    # create build system
    build_args, child_build_args = get_build_args(opts, parser, extra_arg_groups)
    buildsys_type = opts.buildsys if ("buildsys" in opts) else None
    buildsys = create_build_system(working_dir,
                                   buildsys_type=buildsys_type,
                                   opts=opts,
                                   verbose=True,
                                   build_args=build_args,
                                   child_build_args=child_build_args)

    # create and execute release process
    builder = LocalSequentialBuildProcess(working_dir,
                                          buildsys,
                                          vcs=vcs,
                                          ensure_latest=(not opts.no_latest),
                                          release_message=opts.message)
    builder.release()<|MERGE_RESOLUTION|>--- conflicted
+++ resolved
@@ -7,7 +7,6 @@
 
 def setup_parser(parser):
     from rez.cli.build import setup_parser_common
-    from rez.cli.build import add_extra_build_args, add_build_system_args
     from rez.release_vcs import get_release_vcs_types
     vcs_types = get_release_vcs_types()
 
@@ -19,24 +18,16 @@
                         action="store_true",
                         help="allows release of version earlier than the "
                         "latest release.")
-    add_extra_build_args(parser)
-    add_build_system_args(parser)
-#    setup_parser_common(parser)
+    setup_parser_common(parser)
 
 
 def command(opts, parser, extra_arg_groups=None):
     from rez.build_process import LocalSequentialBuildProcess
     from rez.build_system import create_build_system
     from rez.release_vcs import create_release_vcs
-<<<<<<< HEAD
-    from rez.cli.build import parse_build_args
-=======
     from rez.cli.build import get_build_args
->>>>>>> c97939b8
 
     working_dir = os.getcwd()
-
-    build_args, child_build_args = parse_build_args(opts.BUILD_ARG, parser)
 
     # create vcs
     vcs = create_release_vcs(working_dir, opts.vcs)
