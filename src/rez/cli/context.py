'''
Print information about the current rez context, or a given context file.
'''
<<<<<<< HEAD
from __future__ import print_function

=======

# Disable context tracking. Use of rez-context doesn't really indicate usage of
# the packages in the context; and tracking this causes doubling up, ie most
# rez-env invocations do a rez-context immediately after. So turning this off
# cuts down on the amount of data getting tracked, and is more indicative of
# actual package use.
#
import os
os.environ["REZ_CONTEXT_TRACKING_HOST"] = ''

import json
>>>>>>> 3c194ba1
import sys
from rez.rex import OutputStyle


def setup_parser(parser, completions=False):
    from rez.system import system
    from rez.shells import get_shell_types

    formats = get_shell_types() + ['dict', 'table']
    if json is not None:
        formats.append('json')

    output_styles = [e.name for e in OutputStyle]

    parser.add_argument(
        "--req", "--print-request", dest="print_request",
        action="store_true",
        help="print only the request list (not including implicits)")
    parser.add_argument(
        "--res", "--print-resolve", dest="print_resolve",
        action="store_true",
        help="print only the resolve list")
    parser.add_argument(
        "--so", "--source-order", dest="source_order", action="store_true",
        help="print resolved packages in order they are sorted, rather than "
        "alphabetical order")
    parser.add_argument(
        "--su", "--show-uris", dest="show_uris", action="store_true",
        help="list resolved package's URIs, rather than the default 'root' "
        "filepath")
    parser.add_argument(
        "-t", "--tools", action="store_true",
        help="print a list of the executables available in the context")
    parser.add_argument(
        "--which", type=str, metavar="CMD",
        help="locate a program within the context")
    parser.add_argument(
        "-g", "--graph", action="store_true",
        help="display the resolve graph as an image")
    parser.add_argument(
        "--pg", "--print-graph", dest="print_graph", action="store_true",
        help="print the resolve graph as a string")
    parser.add_argument(
        "--wg", "--write-graph", dest="write_graph", type=str,
        metavar='FILE', help="write the resolve graph to FILE")
    parser.add_argument(
        "--pp", "--prune-package", dest="prune_pkg", metavar="PKG",
        type=str, help="prune the graph down to PKG")
    parser.add_argument(
        "-i", "--interpret", action="store_true",
        help="interpret the context and print the resulting code")
    parser.add_argument(
        "-f", "--format", type=str, choices=formats, default=system.shell,
        help="print interpreted output in the given format. Ignored if "
        "--interpret is not present (default: %(default)s). If one of "
        "table, dict or json, the environ dict is printed.")
    parser.add_argument(
        "-s", "--style", type=str, default="file", choices=output_styles,
        help="Set code output style. Ignored if --interpret is not present "
        "(default: %(default)s)")
    parser.add_argument(
        "--no-env", dest="no_env", action="store_true",
        help="interpret the context in an empty environment")
    diff_action = parser.add_argument(
        "--diff", type=str, metavar="RXT",
        help="diff the current context against the given context")
    parser.add_argument(
        "--fetch", action="store_true",
        help="diff the current context against a re-resolved copy of the "
        "current context")
    RXT_action = parser.add_argument(
        "RXT", type=str, nargs='?',
        help="rez context file (current context if not supplied). Use '-' to "
        "read the context from stdin")

    if completions:
        from rez.cli._complete_util import FilesCompleter
        rxt_completer = FilesCompleter(dirs=False, file_patterns=["*.rxt"])
        RXT_action.completer = rxt_completer
        diff_action.completer = rxt_completer


def command(opts, parser, extra_arg_groups=None):
    from rez.status import status
    from rez.utils.formatting import columnise, PackageRequest
    from rez.resolved_context import ResolvedContext
    from rez.utils.graph_utils import save_graph, view_graph, prune_graph
    from pprint import pformat

    rxt_file = opts.RXT if opts.RXT else status.context_file
    if not rxt_file:
        print("not in a resolved environment context.", file=sys.stderr)
        sys.exit(1)

    if rxt_file == '-':  # read from stdin
        rc = ResolvedContext.read_from_buffer(sys.stdin, 'STDIN')
    else:
        rc = ResolvedContext.load(rxt_file)

    def _graph():
        if rc.has_graph:
            return rc.graph(as_dot=True)
        else:
            print("The context does not contain a graph.", file=sys.stderr)
            sys.exit(1)

    parent_env = {} if opts.no_env else None

    if not opts.interpret:
        if opts.print_request:
            print(" ".join(str(x) for x in rc.requested_packages(False)))
        elif opts.print_resolve:
            print(' '.join(x.qualified_package_name for x in rc.resolved_packages))
        elif opts.tools:
            rc.print_tools()
        elif opts.diff:
            rc_other = ResolvedContext.load(opts.diff)
            rc.print_resolve_diff(rc_other, True)
        elif opts.fetch:
            rc_new = ResolvedContext(rc.requested_packages(),
                                     package_paths=rc.package_paths,
                                     verbosity=opts.verbose)
            rc.print_resolve_diff(rc_new, heading=("current", "updated"))
        elif opts.which:
            cmd = opts.which
            path = rc.which(cmd, parent_environ=parent_env)
            if path:
                print(path)
            else:
                print("'%s' not found in the context" % cmd, file=sys.stderr)
        elif opts.print_graph:
            gstr = _graph()
            print(gstr)
        elif opts.graph or opts.write_graph:
            gstr = _graph()
            if opts.prune_pkg:
                req = PackageRequest(opts.prune_pkg)
                gstr = prune_graph(gstr, req.name)
            func = view_graph if opts.graph else save_graph
            func(gstr, dest_file=opts.write_graph)
        else:
            rc.print_info(verbosity=opts.verbose,
                          source_order=opts.source_order,
                          show_resolved_uris=opts.show_uris)
        return

    if opts.format in ("dict", "table", "json"):
        env = rc.get_environ(parent_environ=parent_env)

        if opts.format == 'table':
            rows = [x for x in sorted(env.iteritems())]
            print('\n'.join(columnise(rows)))
        elif opts.format == 'dict':
            print(pformat(env))
        else:  # json
            print(json.dumps(env, sort_keys=True, indent=4))
    else:
        code = rc.get_shell_code(shell=opts.format,
                                 parent_environ=parent_env,
                                 style=OutputStyle[opts.style])
        print(code)


# Copyright 2013-2016 Allan Johns.
#
# This library is free software: you can redistribute it and/or
# modify it under the terms of the GNU Lesser General Public
# License as published by the Free Software Foundation, either
# version 3 of the License, or (at your option) any later version.
#
# This library is distributed in the hope that it will be useful,
# but WITHOUT ANY WARRANTY; without even the implied warranty of
# MERCHANTABILITY or FITNESS FOR A PARTICULAR PURPOSE.  See the GNU
# Lesser General Public License for more details.
#
# You should have received a copy of the GNU Lesser General Public
# License along with this library.  If not, see <http://www.gnu.org/licenses/>.<|MERGE_RESOLUTION|>--- conflicted
+++ resolved
@@ -1,10 +1,7 @@
 '''
 Print information about the current rez context, or a given context file.
 '''
-<<<<<<< HEAD
 from __future__ import print_function
-
-=======
 
 # Disable context tracking. Use of rez-context doesn't really indicate usage of
 # the packages in the context; and tracking this causes doubling up, ie most
@@ -16,7 +13,6 @@
 os.environ["REZ_CONTEXT_TRACKING_HOST"] = ''
 
 import json
->>>>>>> 3c194ba1
 import sys
 from rez.rex import OutputStyle
 
