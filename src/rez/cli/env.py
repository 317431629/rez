'''
Open a rez-configured shell, possibly interactive.
'''
from __future__ import print_function


def setup_parser(parser, completions=False):
    from rez.vendor.argparse import SUPPRESS
    from rez.config import config
    from rez.system import system
    from rez.shells import get_shell_types

    shells = get_shell_types()

    parser.add_argument(
        "--shell", dest="shell", type=str, choices=shells,
        default=config.default_shell or system.shell,
        help="target shell type (default: %(default)s)")
    parser.add_argument(
        "--rcfile", type=str,
        help="source this file instead of the target shell's standard startup "
        "scripts, if possible")
    parser.add_argument(
        "--norc", action="store_true",
        help="skip loading of startup scripts")
    command_action = parser.add_argument(
        "-c", "--command", type=str,
        help="read commands from string. Alternatively, list command arguments "
        "after a '--'")
    parser.add_argument(
        "-s", "--stdin", action="store_true",
        help="read commands from standard input")
    parser.add_argument(
        "--ni", "--no-implicit", dest="no_implicit",
        action="store_true",
        help="don't add implicit packages to the request")
    parser.add_argument(
        "--nl", "--no-local", dest="no_local", action="store_true",
        help="don't load local packages")
    parser.add_argument(
        "-b", "--build", action="store_true",
        help="create a build environment")
    parser.add_argument(
        "--paths", type=str, default=None,
        help="set package search path")
    parser.add_argument(
        "-t", "--time", type=str,
        help="ignore packages released after the given time. Supported formats "
        "are: epoch time (eg 1393014494), or relative time (eg -10s, -5m, "
        "-0.5h, -10d)")
    parser.add_argument(
        "--max-fails", type=int, default=-1, dest="max_fails",
        metavar='N',
        help="abort if the number of failed configuration attempts exceeds N")
    parser.add_argument(
        "--time-limit", type=int, default=-1,
        dest="time_limit", metavar='SECS',
        help="abort if the resolve time exceeds SECS")
    parser.add_argument(
        "-o", "--output", type=str, metavar="FILE",
        help="store the context into an rxt file, instead of starting an "
        "interactive shell. Note that this will also store a failed resolve. "
        "If you use the special value '-', the context is written to stdout.")
    input_action = parser.add_argument(
        "-i", "--input", type=str, metavar="FILE",
        help="use a previously saved context. Resolve settings, such as PKG, "
        "--ni etc are ignored in this case")
    parser.add_argument(
        "--exclude", type=str, nargs='+', metavar="RULE",
        help="add package exclusion filters, eg '*.beta'. Note that these are "
        "added to the globally configured exclusions")
    parser.add_argument(
        "--include", type=str, nargs='+', metavar="RULE",
        help="add package inclusion filters, eg 'mypkg', 'boost-*'. Note that "
        "these are added to the globally configured inclusions")
    parser.add_argument(
        "--no-filters", dest="no_filters", action="store_true",
        help="turn off package filters. Note that any filters specified with "
        "--exclude/--include are still applied")
    parser.add_argument(
        "-p", "--patch", action="store_true",
        help="patch the current context to create a new context")
    parser.add_argument(
        "--strict", action="store_true",
        help="strict patching. Ignored if --patch is not present")
    parser.add_argument(
        "--patch-rank", type=int, metavar="N", default=0,
        help="patch rank. Ignored if --patch is not present")
    parser.add_argument(
        "--no-cache", dest="no_cache", action="store_true",
        help="do not fetch cached resolves")
    parser.add_argument(
        "-q", "--quiet", action="store_true",
        help="run in quiet mode (hides welcome message)")
    parser.add_argument(
        "--fail-graph", action="store_true",
        help="if the build environment fails to resolve due to a conflict, "
        "display the resolve graph as an image.")
    parser.add_argument(
        "--new-session", action="store_true",
        help="start the shell in a new process group")
    parser.add_argument(
        "--detached", action="store_true",
        help="open a separate terminal")
    parser.add_argument(
        "--no-passive", action="store_true",
        help="only print actions that affect the solve (has an effect only "
        "when verbosity is enabled)")
    parser.add_argument(
        "--stats", action="store_true",
        help="print advanced solver stats")
    parser.add_argument(
        "--pre-command", type=str, help=SUPPRESS)
    PKG_action = parser.add_argument(
        "PKG", type=str, nargs='*',
        help='packages to use in the target environment')
    extra_0_action = parser.add_argument(  # args after --
        "--N0", dest="extra_0", nargs='*',
        help=SUPPRESS)

    if completions:
        from rez.cli._complete_util import PackageCompleter, FilesCompleter, \
            ExecutablesCompleter, AndCompleter, SequencedCompleter
        command_action.completer = AndCompleter(ExecutablesCompleter, FilesCompleter())
        input_action.completer = FilesCompleter(dirs=False, file_patterns=["*.rxt"])
        PKG_action.completer = PackageCompleter
        extra_0_action.completer = SequencedCompleter(
            "extra_0", ExecutablesCompleter, FilesCompleter())


def command(opts, parser, extra_arg_groups=None):
    from rez.resolved_context import ResolvedContext
    from rez.resolver import ResolverStatus
    from rez.package_filter import PackageFilterList, Rule
    from rez.utils.formatting import get_epoch_time_from_str
    from rez.config import config
    import select
    import sys
    import os
    import os.path

    command = opts.command
    if extra_arg_groups:
        if opts.command:
            parser.error("argument --command: not allowed with arguments after '--'")
        command = extra_arg_groups[0] or None

    context = None
    request = opts.PKG
    t = get_epoch_time_from_str(opts.time) if opts.time else None

    if opts.paths is None:
        pkg_paths = (config.nonlocal_packages_path
                     if opts.no_local else None)
    else:
        pkg_paths = opts.paths.split(os.pathsep)
        pkg_paths = [os.path.expanduser(x) for x in pkg_paths if x]

    if opts.input:
        if opts.PKG and not opts.patch:
            parser.error("Cannot use --input and provide PKG(s), unless patching.")

        context = ResolvedContext.load(opts.input)
<<<<<<< HEAD
        if context.status != ResolverStatus.solved:
            print("cannot rez-env into a failed context", file=sys.stderr)
            sys.exit(1)
=======
>>>>>>> 3c194ba1

    if opts.patch:
        if context is None:
            from rez.status import status
            context = status.context
            if context is None:
                print("cannot patch: not in a context", file=sys.stderr)
                sys.exit(1)

        # modify the request in terms of the given patch request
        request = context.get_patched_request(request,
                                              strict=opts.strict,
                                              rank=opts.patch_rank)
        context = None

    if context is None:
        # create package filters
        if opts.no_filters:
            package_filter = PackageFilterList()
        else:
            package_filter = PackageFilterList.singleton.copy()

        for rule_str in (opts.exclude or []):
            rule = Rule.parse_rule(rule_str)
            package_filter.add_exclusion(rule)

        for rule_str in (opts.include or []):
            rule = Rule.parse_rule(rule_str)
            package_filter.add_inclusion(rule)

        # perform the resolve
        context = ResolvedContext(package_requests=request,
                                  timestamp=t,
                                  package_paths=pkg_paths,
                                  building=opts.build,
                                  package_filter=package_filter,
                                  add_implicit_packages=(not opts.no_implicit),
                                  verbosity=opts.verbose,
                                  max_fails=opts.max_fails,
                                  time_limit=opts.time_limit,
                                  caching=(not opts.no_cache),
                                  suppress_passive=opts.no_passive,
                                  print_stats=opts.stats)

    success = (context.status == ResolverStatus.solved)

    if not success:
        context.print_info(buf=sys.stderr)
        if opts.fail_graph:
            if context.graph:
                from rez.utils.graph_utils import view_graph
                g = context.graph(as_dot=True)
                view_graph(g)
            else:
                print("the failed resolve context did not generate a graph.",
                      file=sys.stderr)

    if opts.output:
        if opts.output == '-':  # print to stdout
            context.write_to_buffer(sys.stdout)
        else:
            context.save(opts.output)
        sys.exit(0 if success else 1)

    if not success:
        sys.exit(1)

    # generally shells will behave as though the '-s' flag was not present when
    # no stdin is available. So here we replicate this behaviour.
    try:
        if opts.stdin and not select.select([sys.stdin], [], [], 0.0)[0]:
            opts.stdin = False
    except select.error:
        pass  # because windows

    quiet = opts.quiet or bool(command)
    returncode, _, _ = context.execute_shell(
        shell=opts.shell,
        rcfile=opts.rcfile,
        norc=opts.norc,
        command=command,
        stdin=opts.stdin,
        quiet=quiet,
        start_new_session=opts.new_session,
        detached=opts.detached,
        pre_command=opts.pre_command,
        block=True)

    sys.exit(returncode)


# Copyright 2013-2016 Allan Johns.
#
# This library is free software: you can redistribute it and/or
# modify it under the terms of the GNU Lesser General Public
# License as published by the Free Software Foundation, either
# version 3 of the License, or (at your option) any later version.
#
# This library is distributed in the hope that it will be useful,
# but WITHOUT ANY WARRANTY; without even the implied warranty of
# MERCHANTABILITY or FITNESS FOR A PARTICULAR PURPOSE.  See the GNU
# Lesser General Public License for more details.
#
# You should have received a copy of the GNU Lesser General Public
# License along with this library.  If not, see <http://www.gnu.org/licenses/>.<|MERGE_RESOLUTION|>--- conflicted
+++ resolved
@@ -161,12 +161,6 @@
             parser.error("Cannot use --input and provide PKG(s), unless patching.")
 
         context = ResolvedContext.load(opts.input)
-<<<<<<< HEAD
-        if context.status != ResolverStatus.solved:
-            print("cannot rez-env into a failed context", file=sys.stderr)
-            sys.exit(1)
-=======
->>>>>>> 3c194ba1
 
     if opts.patch:
         if context is None:
