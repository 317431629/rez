--- conflicted
+++ resolved
@@ -27,15 +27,12 @@
                         help="test configuration settings")
     parser.add_argument("--completion", action="store_true",
                         help="test completions")
-<<<<<<< HEAD
+    parser.add_argument("--suites", action="store_true",
+                        help="test suites")
     parser.add_argument("--animallogic", action="store_true",
                         help="test animal logic customisations")
     parser.add_argument("--launcher", action="store_true",
                         help="test launcher")
-=======
-    parser.add_argument("--suites", action="store_true",
-                        help="test suites")
->>>>>>> c1a076a6
 
 
 def get_suites(opts):
@@ -43,11 +40,7 @@
 
     tests = ["shells", "solver", "formatter", "commands", "rex", "build",
              "release", "context", "resources", "packages", "config",
-<<<<<<< HEAD
-             "completion", "animallogic", "launcher"]
-=======
-             "completion", "suites"]
->>>>>>> c1a076a6
+             "completion", "suites", "animallogic", "launcher"]
     suites = []
     test_all = all(not getattr(opts, test) for test in tests)
 
