--- conflicted
+++ resolved
@@ -20,12 +20,8 @@
 import logging
 from string import Formatter
 from rez import module_root_path
-<<<<<<< HEAD
-from rez.vendor import yaml
+from rez.yaml import dump_yaml
 from rez.vendor.progress.bar import Bar
-=======
-from rez.yaml import dump_yaml
->>>>>>> ad6ca4e0
 
 
 logger = logging.getLogger(__name__)
@@ -42,21 +38,6 @@
     OrderedDict = backport.ordereddict.OrderedDict
 
 
-<<<<<<< HEAD
-# TODO deprecate
-# use `yaml_literal` to wrap multi-line strings written to yaml files, to
-# get the nice pipe-style block formatting
-class yaml_literal(str):
-    pass
-
-
-def yaml_literal_presenter(dumper, data):
-    return dumper.represent_scalar('tag:yaml.org,2002:str', data, style='|')
-yaml.add_representer(yaml_literal, yaml_literal_presenter)
-
-
-=======
->>>>>>> ad6ca4e0
 # TODO deprecate
 class Common(object):
     def __repr__(self):
