"""
Misc useful stuff.
"""
import stat
import sys
import atexit
import os
import os.path
import shutil
import time
import posixpath
import ntpath
import UserDict
import re
import shutil
import subprocess
import textwrap
import tempfile
import threading
import time
import subprocess as sp
from collections import MutableMapping, defaultdict
import logging
from types import MethodType
from string import Formatter
from rez import module_root_path
from rez.vendor import yaml
from rez.contrib.animallogic.overrides import util as overrides

logger = logging.getLogger(__name__)


try:
    import collections
    OrderedDict = collections.OrderedDict
except AttributeError:
    import backport.ordereddict
    OrderedDict = backport.ordereddict.OrderedDict


# use `yaml_literal` to wrap multi-line strings written to yaml files, to
# get the nice pipe-style block formatting
class yaml_literal(str):
    pass


def yaml_literal_presenter(dumper, data):
    return dumper.represent_scalar('tag:yaml.org,2002:str', data, style='|')
yaml.add_representer(yaml_literal, yaml_literal_presenter)


# TODO deprecate
class Common(object):
    def __repr__(self):
        return "%s(%s)" % (self.__class__.__name__, str(self))


class LazySingleton(object):
    def __init__(self, type_, *nargs, **kwargs):
        self.type_ = type_
        self.nargs = nargs
        self.kwargs = kwargs
        self.lock = threading.Lock()
        self.instance = None

    def __call__(self):
        if self.instance is None:
            try:
                self.lock.acquire()
                if self.instance is None:
                    self.instance = self.type_(*self.nargs, **self.kwargs)
            finally:
                self.lock.release()
        return self.instance


def create_forwarding_script(filepath, module, func_name, *nargs, **kwargs):
    """Create a 'forwarding' script.

    A forwarding script is one that executes some arbitrary Rez function. This
    is used internally by Rez to dynamically create a script that uses Rez,
    even though the parent environment may not be configured to do so.
    """
    doc = dict(
        module=module,
        func_name=func_name)

    if nargs:
        doc["nargs"] = nargs
    if kwargs:
        doc["kwargs"] = kwargs

    content = yaml.dump(doc, default_flow_style=False)
    with open(filepath, 'w') as f:
        f.write("#!/usr/bin/env _rez_fwd\n")
        f.write(content)

    os.chmod(filepath, stat.S_IRUSR | stat.S_IRGRP | stat.S_IROTH
             | stat.S_IXUSR | stat.S_IXGRP | stat.S_IXOTH)


def print_debug(msg):
    logger.debug(msg)


def print_info(msg):
    logger.info(msg)


def print_warning(msg):
    logger.warning(msg)


def print_error(msg):
    logger.error(msg)


def print_critical(msg):
    logger.critical(msg)


def _mkdirs(*dirs):
    path = os.path.join(*dirs)
    if not os.path.exists(path):
        os.makedirs(path)
    return path

rm_tmdirs = True
_tmpdirs = set()
_tmpdir_lock = threading.Lock()


def mkdtemp_():
    from rez.config import config
    path = tempfile.mkdtemp(dir=config.tmpdir, prefix='rez_')
    try:
        _tmpdir_lock.acquire()
        _tmpdirs.add(path)
    finally:
        _tmpdir_lock.release()
    return path


def rmdtemp(path):
    if os.path.exists(path):
        shutil.rmtree(path)


def set_rm_tmpdirs(enable):
    global rm_tmdirs
    rm_tmdirs = enable


def relative_path(from_path, to_path):
    from_path = os.path.realpath(from_path)
    to_path = os.path.realpath(to_path)
    return os.path.relpath(from_path, to_path)


def is_subdirectory(path, directory):
    relative = relative_path(path, directory)
    return not relative.startswith(os.pardir)


def _get_rez_dist_path(dirname):
    path = os.path.join(module_root_path, dirname)
    if not os.path.exists(path):
        # this will happen if we are the bootstrapped rez pkg
        path = os.path.join(os.path.dirname(__file__), "..", "..", "..", "..")
        path = os.path.realpath(path)
        path = os.path.join(path, dirname)

        # the dist may not be available - this happens when unit tests are
        # run from source
        if not os.path.exists(path):
            return None

    return path


def get_bootstrap_path():
    path = _get_rez_dist_path("packages/rez")
    if path:
        return os.path.dirname(path)
    else:
        return _get_rez_dist_path("packages")


def get_script_path():
    return _get_rez_dist_path("bin")


def get_rez_install_path():
    path = os.path.join(get_script_path(), "..")
    return os.path.realpath(path)


def _add_bootstrap_pkg_path(paths):
    bootstrap_path = get_bootstrap_path()
    return paths[:] + [bootstrap_path] if bootstrap_path else paths[:]


def shlex_join(value):
    import pipes

    def quote(s):
        return pipes.quote(s) if '$' not in s else s

    if hasattr(value, '__iter__'):
        return ' '.join(quote(x) for x in value)
    else:
        return str(value)


# returns path to first program in the list to be successfully found
def which(*programs):
    from rez.backport.shutilwhich import which as which_
    for prog in programs:
        path = which_(prog)
        if path:
            return path


# case-insensitive fuzzy string match
def get_close_matches(term, fields, fuzziness=0.4, key=None):
    import math
    import difflib

    def _ratio(a, b):
        return difflib.SequenceMatcher(None, a, b).ratio()

    term = term.lower()
    matches = []

    for field in fields:
        fld = field if key is None else key(field)
        if term == fld:
            matches.append((field, 1.0))
        else:
            name = fld.lower()
            r = _ratio(term, name)
            if name.startswith(term):
                r = math.pow(r, 0.3)
            elif term in name:
                r = math.pow(r, 0.5)
            if r >= (1.0 - fuzziness):
                matches.append((field, min(r, 0.99)))

    return sorted(matches, key=lambda x:-x[1])


# fuzzy string matching on package names, such as 'boost', 'numpy-3.4'
def get_close_pkgs(pkg, pkgs, fuzziness=0.4):
    matches = get_close_matches(pkg, pkgs, fuzziness=fuzziness)
    fam_matches = get_close_matches(pkg.split('-')[0], pkgs, \
        fuzziness=fuzziness, key=lambda x:x.split('-')[0])

    d = {}
    for pkg_,r in (matches + fam_matches):
        d[pkg_] = d.get(pkg_, 0.0) + r

    combined = [(k,v*0.5) for k,v in d.iteritems()]
    return sorted(combined, key=lambda x:-x[1])


def columnise(rows, padding=2):
    strs = []
    maxwidths = {}

    for row in rows:
        for i,e in enumerate(row):
            se = str(e)
            nse = len(se)
            w = maxwidths.get(i,-1)
            if nse > w:
                maxwidths[i] = nse

    for row in rows:
        s = ''
        for i,e in enumerate(row):
            se = str(e)
            if i < len(row)-1:
                n = maxwidths[i] + padding - len(se)
                se += ' '*n
            s += se
        strs.append(s)
    return strs

def pretty_env_dict(d):
    rows = [x for x in sorted(d.iteritems())]
    return '\n'.join(columnise(rows))

def readable_time_duration(secs, approx=True, approx_thresh=0.001):
    divs = ((24 * 60 * 60, "days"), (60 * 60, "hours"), (60, "minutes"), (1, "seconds"))

    if secs == 0:
        return "0 seconds"
    neg = (secs < 0)
    if neg:
        secs = -secs

    results = []
    remainder = secs
    for seconds, label in divs:
        value, remainder = divmod(remainder, seconds)
        if value:
            results.append((value, label))
            if approx and (float(remainder) / secs) >= approx_thresh:
                # quit if remainder drops below threshold
                break
    s = ', '.join(['%d %s' % x for x in results])

    if neg:
        s = '-' + s
    return s


def get_epoch_time_from_str(s):
    try:
        return int(s)
    except:
        pass

    try:
        if s.startswith('-'):
            chars = {'d':24*60*60, 'h':60*60, 'm':60, 's':1}
            m = chars.get(s[-1])
            if m:
                n = float(s[1:-1])
                secs = int(n * m)
                now = int(time.time())
                return max((now - secs), 0)
    except:
        pass

    raise Exception("'%s' is an unrecognised time format." % s)


def copytree(src, dst, symlinks=False, ignore=None, hardlinks=False):
    '''
    copytree that supports hard-linking
    '''
    names = os.listdir(src)
    if ignore is not None:
        ignored_names = ignore(src, names)
    else:
        ignored_names = set()

    if hardlinks:
        def copy(srcname, dstname):
            try:
                # try hard-linking first
                os.link(srcname, dstname)
            except OSError:
                shutil.copy2(srcname, dstname)
    else:
        copy = shutil.copy2

    if not os.path.isdir(dst):
        os.makedirs(dst)

    errors = []
    for name in names:
        if name in ignored_names:
            continue
        srcname = os.path.join(src, name)
        dstname = os.path.join(dst, name)
        try:
            if symlinks and os.path.islink(srcname):
                linkto = os.readlink(srcname)
                os.symlink(linkto, dstname)
            elif os.path.isdir(srcname):
                copytree(srcname, dstname, symlinks, ignore)
            else:
                copy(srcname, dstname)
        # XXX What about devices, sockets etc.?
        except (IOError, os.error), why:
            errors.append((srcname, dstname, str(why)))
        # catch the Error from the recursive copytree so that we can
        # continue with other files
        except shutil.Error, err:
            errors.extend(err.args[0])
    try:
        shutil.copystat(src, dst)
    except shutil.WindowsError:
        # can't copy file access times on Windows
        pass
    except OSError, why:
        errors.extend((src, dst, str(why)))
    if errors:
        raise shutil.Error(errors)

def movetree(src, dst):
    """
    Attempts a move, and falls back to a copy+delete if this fails
    """
    try:
        shutil.move(src, dst)
    except:
        copytree(src, dst, symlinks=True, hardlinks=True)
        shutil.rmtree(src)

def safe_chmod(path, mode):
    """
    set the permissions mode on path, but only if it differs from the current mode.
    """
    if stat.S_IMODE(os.stat(path).st_mode) != mode:
        os.chmod(path, mode)

def to_nativepath(path):
    return os.path.join(path.split('/'))

def to_ntpath(path):
    return ntpath.sep.join(path.split(posixpath.sep))

def to_posixpath(path):
    return posixpath.sep.join(path.split(ntpath.sep))


_templates = {}

# Note this is the very start of adding support for pluggable project template, ala rez-make-project.
def render_template(template, **variables):
    """
    Returns template from template/<template>, rendered with the given variables.
    """
    templ = _templates.get(template)
    if not templ:
        path = os.path.join(module_root_path, "template", os.path.join(*(template.split('/'))))
        if os.path.exists(path):
            with open(path) as f:
                templ = f.read()
                _templates[template] = templ
        else:
            raise Exception("Unknown template '%s'" % template)

    # TODO support template plugins, probably using Jinja2
    return templ % variables

@overrides.encode_filesystem_name
def encode_filesystem_name(input_str):
    """Encodes an arbitrary unicode string to a generic filesystem-compatible
    non-unicode filename.

    The result after encoding will only contain the standard ascii lowercase
    letters (a-z), the digits (0-9), or periods, underscores, or dashes
    (".", "_", or "-").  No uppercase letters will be used, for
    comaptibility with case-insensitive filesystems.

    The rules for the encoding are:

    1) Any lowercase letter, digit, period, or dash (a-z, 0-9, ., or -) is
    encoded as-is.

    2) Any underscore is encoded as a double-underscore ("__")

    3) Any uppercase ascii letter (A-Z) is encoded as an underscore followed
    by the corresponding lowercase letter (ie, "A" => "_a")

    4) All other characters are encoded using their UTF-8 encoded unicode
    representation, in the following format: "_NHH..., where:
        a) N represents the number of bytes needed for the UTF-8 encoding,
        except with N=0 for one-byte representation (the exception for N=1
        is made both because it means that for "standard" ascii characters
        in the range 0-127, their encoding will be _0xx, where xx is their
        ascii hex code; and because it mirrors the ways UTF-8 encoding
        itself works, where the number of bytes needed for the character can
        be determined by counting the number of leading "1"s in the binary
        representation of the character, except that if it is a 1-byte
        sequence, there are 0 leading 1's).
        b) HH represents the bytes of the corresponding UTF-8 encoding, in
        hexadecimal (using lower-case letters)

        As an example, the character "*", whose (hex) UTF-8 representation
        of 2A, would be encoded as "_02a", while the "euro" symbol, which
        has a UTF-8 representation of E2 82 AC, would be encoded as
        "_3e282ac".  (Note that, strictly speaking, the "N" part of the
        encoding is redundant information, since it is essentially encoded
        in the UTF-8 representation itself, but it makes the resulting
        string more human-readable, and easier to decode).

    As an example, the string "Foo_Bar (fun).txt" would get encoded as:
        _foo___bar_020_028fun_029.txt
    """
    if isinstance(input_str, str):
        input_str = unicode(input_str)
    elif not isinstance(input_str, unicode):
        raise TypeError("input_str must be a basestring")

    as_is = u'abcdefghijklmnopqrstuvwxyz0123456789.-'
    uppercase = u'ABCDEFGHIJKLMNOPQRSTUVWXYZ'
    result = []
    for char in input_str:
        if char in as_is:
            result.append(char)
        elif char == u'_':
            result.append('__')
        elif char in uppercase:
            result.append('_%s' % char.lower())
        else:
            utf8 = char.encode('utf8')
            N = len(utf8)
            if N == 1:
                N = 0
            HH = ''.join('%x' % ord(c) for c in utf8)
            result.append('_%d%s' % (N, HH))
    return str(''.join(result))


_FILESYSTEM_TOKEN_RE = re.compile(r'(?P<as_is>[a-z0-9.-])|(?P<underscore>__)|_(?P<uppercase>[a-z])|_(?P<N>[0-9])')
_HEX_RE = re.compile('[0-9a-f]+$')

@overrides.decode_filesystem_name
def decode_filesystem_name(filename):
    """Decodes a filename encoded using the rules given in encode_filesystem_name
    to a unicode string.
    """
    result = []
    remain = filename
    i = 0
    while remain:
        # use match, to ensure it matches from the start of the string...
        match = _FILESYSTEM_TOKEN_RE.match(remain)
        if not match:
            raise ValueError("incorrectly encoded filesystem name %r"
                             " (bad index: %d - %r)" % (filename, i,
                                                        remain[:2]))
        match_str = match.group(0)
        match_len = len(match_str)
        i += match_len
        remain = remain[match_len:]
        match_dict = match.groupdict()
        if match_dict['as_is']:
            result.append(unicode(match_str))
            # print "got as_is - %r" % result[-1]
        elif match_dict['underscore']:
            result.append(u'_')
            # print "got underscore - %r" % result[-1]
        elif match_dict['uppercase']:
            result.append(unicode(match_dict['uppercase'].upper()))
            # print "got uppercase - %r" % result[-1]
        elif match_dict['N']:
            N = int(match_dict['N'])
            if N == 0:
                N = 1
            # hex-encoded, so need to grab 2*N chars
            bytes_len = 2 * N
            i += bytes_len
            bytes = remain[:bytes_len]
            remain = remain[bytes_len:]

            # need this check to ensure that we don't end up eval'ing
            # something nasty...
            if not _HEX_RE.match(bytes):
                raise ValueError("Bad utf8 encoding in name %r"
                                 " (bad index: %d - %r)" % (filename, i, bytes))

            bytes_repr = ''.join('\\x%s' % bytes[i:i + 2]
                                 for i in xrange(0, bytes_len, 2))
            bytes_repr = "'%s'" % bytes_repr
            result.append(eval(bytes_repr).decode('utf8'))
            # print "got utf8 - %r" % result[-1]
        else:
            raise ValueError("Unrecognized match type in filesystem name %r"
                             " (bad index: %d - %r)" % (filename, i, remain[:2]))
        # print result
    return u''.join(result)


def test_encode_decode():
    def do_test(orig, expected_encoded):
        print '=' * 80
        print orig
        encoded = encode_filesystem_name(orig)
        print encoded
        assert encoded == expected_encoded
        decoded = decode_filesystem_name(encoded)
        print decoded
        assert decoded == orig

    do_test("Foo_Bar (fun).txt", '_foo___bar_020_028fun_029.txt')

    # u'\u20ac' == Euro symbol
    do_test(u"\u20ac3 ~= $4.06", '_3e282ac3_020_07e_03d_020_0244.06')


<<<<<<< HEAD
@overrides.convert_old_commands
=======
def convert_old_command_expansions(command):
    """Convert expansions from !OLD! style to {new}."""
    command = command.replace("!VERSION!",       "{version}")
    command = command.replace("!MAJOR_VERSION!", "{version.major}")
    command = command.replace("!MINOR_VERSION!", "{version.minor}")
    command = command.replace("!BASE!",          "{base}")
    command = command.replace("!ROOT!",          "{root}")
    command = command.replace("!USER!",          "{user}")
    return command


>>>>>>> b302a61e
def convert_old_commands(commands, annotate=True):
    """Converts old-style package commands into equivalent Rex code."""
    from rez.config import config

    def _en(s):
        return s.encode("string-escape")

    loc = []
    for cmd in commands:
        if annotate:
            loc.append("comment('OLD COMMAND: %s')" % _en(cmd))

        cmd = convert_old_command_expansions(cmd)
        toks = cmd.strip().split()

        if toks[0] == "export":
            var, value = cmd.split(' ', 1)[1].split('=', 1)
            for bookend in ('"', "'"):
                if value.startswith(bookend) and value.endswith(bookend):
                    value = value[1:-1]
                    break

            separator = config.env_var_separators.get(var, os.pathsep)

            # This is a special special case.  We don't want to include "';'" in
            # our env var separators map as it's not really the correct
            # behaviour/something we want to promote.  It's included here for
            # backwards compatibility only, and to not propogate elsewhere.
            if var == "CMAKE_MODULE_PATH":
                value = value.replace("'%s'" % separator, separator)
                value = value.replace('"%s"' % separator, separator)
                value = value.replace(":", separator)

            parts = value.split(separator)
            parts = [x for x in parts if x]
            if len(parts) > 1:
                idx = None
                var1 = "$%s" % var
                var2 = "${%s}" % var
                if var1 in parts:
                    idx = parts.index(var1)
                elif var2 in parts:
                    idx = parts.index(var2)
                if idx in (0, len(parts) - 1):
                    func = "appendenv" if idx == 0 else "prependenv"
                    parts = parts[1:] if idx == 0 else parts[:-1]
                    val = os.pathsep.join(parts)
                    loc.append("%s('%s', '%s')" % (func, var, _en(val)))
                    continue

            loc.append("setenv('%s', '%s')" % (var, _en(value)))
        elif toks[0].startswith('#'):
            loc.append("comment('%s')" % _en(' '.join(toks[1:])))
        elif toks[0] == "alias":
            match = re.search("alias (?P<key>.*?)=(?P<value>.*)", cmd)
            key = match.groupdict()['key'].strip()
            value = match.groupdict()['value'].strip()
            if (value.startswith('"') and value.endswith('"')) or \
                    (value.startswith("'") and value.endswith("'")):
                value = value[1:-1]
            loc.append("alias('%s', '%s')" % (key, _en(value)))
        else:
            # assume we can execute this as a straight command
            loc.append("command('%s')" % _en(cmd))

    rex_code = '\n'.join(loc)
    if config.debug("old_commands"):
        br = '-' * 80
        msg = textwrap.dedent(
            """
            %s
            OLD COMMANDS:
            %s

            NEW COMMANDS:
            %s
            %s
            """) % (br, '\n'.join(commands), rex_code, br)
        print_debug(msg)
    return rex_code


class Timings(object):
    """Class for timing operations, for debugging purposes.

    Timing is a special case wrt configuration, you need to set
    $REZ_ENABLE_TIMING to turn it on.
    """
    enabled = bool(os.getenv("REZ_ENABLE_TIMING"))

    def __init__(self):
        self.timings = defaultdict(float)
        self.stack = []
        self.start("OTHER")

    def add(self, name, duration):
        self.timings[name] += duration

    def start(self, name):
        if self.enabled:
            t = (name, time.time())
            self.stack.append(t)

    def end(self, name):
        if self.enabled:
            external_time = 0.0
            t = self.stack.pop()
            if isinstance(t, float):
                external_time = t
                t = self.stack.pop()
            assert isinstance(t, tuple)
            name_, time_ = t
            assert name_ == name
            duration = time.time() - time_
            self.timings[name] += duration - external_time
            if self.stack:
                concat_duration = duration
                while self.stack and isinstance(self.stack[-1], float):
                    concat_duration += self.stack.pop()
                self.stack.append(concat_duration)

    def dump(self):
        self.end("OTHER")  # assumes dump() only called from atexit()
        total = sum(self.timings.values())
        total2 = total - self.timings["OTHER"]

        if self.enabled:
            rows = [["CATEGORY", "SECONDS", "%AGE (-other)"],
                    ["--------", "-------", "-------------"]]
            for (name, secs) in sorted(self.timings.items(),
                                       key=lambda x: x[1],
                                       reverse=True):
                if name == "OTHER":
                    pc = "-"
                else:
                    pc = "%.02f" % (secs * 100.0 / total2)
                rows.append((name, "%.02f" % secs, pc))

            rows.append(("TOTAL (-other)", "%.02f" % total2, ""))
            rows.append(("TOTAL", "%.02f" % total, ""))
            strs = columnise(rows)
            print '\n'.join(strs)


# singleton
timings = Timings()


_varprog = None


def expandvars(text, environ=None):
    """Expand shell variables of form $var and ${var}.

    Unknown variables are left unchanged.

    Args:
        text (str): String to expand.
        environ (dict): Environ dict to use for expansions, defaults to
            os.environ.

    Returns:
        The expanded string.
    """
    global _varprog
    if '$' not in text:
        return text
    if not _varprog:
        _varprog = re.compile(r'\$(\w+|\{[^}]*\})')

    i = 0
    if environ is None:
        environ = os.environ
    while True:
        m = _varprog.search(text, i)
        if not m:
            break
        i, j = m.span(0)
        name = m.group(1)
        if name.startswith('{') and name.endswith('}'):
            name = name[1:-1]
        if name in environ:
            tail = text[j:]
            text = text[:i] + environ[name]
            i = len(text)
            text += tail
        else:
            i = j
    return text


def is_dict_subset(dict1, dict2):
    """Returns True if dict1 is a subset of dict2."""
    for k, v in dict1.iteritems():
        if k in dict2:
            if dict2[k] != v:
                return False
        else:
            return False
    return True


def dicts_conflicting(dict1, dict2):
    """Returns True if any key present in both dicts has differing values."""
    for k, v in dict1.iteritems():
        if k in dict2 and dict2[k] != v:
            return True
    return False


def deep_update(dict1, dict2):
    """Perform a deep merge of dict2 into dict1."""
    for k, v in dict2.iteritems():
        if k in dict1 and isinstance(v, dict) and isinstance(dict1[k], dict):
            deep_update(dict1[k], v)
        else:
            dict1[k] = v


class propertycache(object):
    '''Class for creating properties where the value is initially calculated
    then stored.

    Intended for use as a descriptor, ie:

    >>> class MyClass(object):
    ...     @propertycache
    ...     def aValue(self):
    ...         print "This is taking awhile"
    ...         return 42
    >>> c = MyClass()
    >>> c.aValue
    This is taking awhile
    42
    >>> c.aValue
    42

    A cached property can be uncached::

    >>> c = MyClass()
    >>> c.aValue
    This is taking awhile
    42
    >>> c.aValue
    42
    >>> propertycache.uncache(c, 'aValue')
    >>> c.aValue
    This is taking awhile
    42

    If you wish to signal that the return result of the decorated function
    should NOT be cached, raise a DoNotCacheSignal, with the value to return
    as the first argument (defaults to None):

    >>> class MyOtherClass(object):
    ...     def __init__(self):
    ...         self._timesCalled = 0
    ...
    ...     @propertycache
    ...     def aValue(self):
    ...         print "calcing aValue..."
    ...         self._timesCalled += 1
    ...         if self._timesCalled < 2:
    ...             raise propertycache.DoNotCacheSignal('foo')
    ...         return 'bar'
    >>> c = MyOtherClass()
    >>> c.aValue
    calcing aValue...
    'foo'
    >>> c.aValue
    calcing aValue...
    'bar'
    >>> c.aValue
    'bar'
    '''
    class DoNotCacheSignal(Exception):
        def __init__(self, default=None):
            self.default = default

        def __repr__(self):
            default = self.default
            try:
                defaultRepr = repr(default)
            except Exception:
                defaultRepr = '<<unable to get repr for default>>'
            return '%s(%s)' % (type(self).__name__, defaultRepr)

    def __init__(self, func, name=None):
        self.func = func
        self.name = name or func.__name__

    def __get__(self, instance, owner=None):
        if instance is None:
            return None
        d = instance.__dict__.get('_cachedproperties', {})
        if self.name in d:
            return d[self.name]

        try:
            result = self.func(instance)
        except self.DoNotCacheSignal, e:
            return e.default

        d = instance.__dict__
        if '_cachedproperties' not in d:
            d['_cachedproperties'] = {}
        d['_cachedproperties'][self.name] = result
        return result

    @classmethod
    def uncache(cls, instance, name=None):
        d = instance.__dict__.get('_cachedproperties', {})
        if name:
            if name in d:
                del d[name]
        else:
            d.clear()


class AttrDictWrapper(MutableMapping):
    """Wrap a custom dictionary with attribute-based lookup::

        >>> d = {'one': 1}
        >>> dd = AttrDictWrapper(d)
        >>> assert dd.one == 1
        >>> ddd = dd.copy()
        >>> ddd.one = 2
        >>> assert ddd.one == 2
        >>> assert dd.one == 1
        >>> assert d['one'] == 1
    """
    def __init__(self, data=None):
        self.__dict__['_data'] = {} if data is None else data

    @property
    def _data(self):
        return self.__dict__['_data']

    def __getattr__(self, attr):
        if attr.startswith('__') and attr.endswith('__'):
            d = self.__dict__
        else:
            d = self._data
        try:
            return d[attr]
        except KeyError:
            raise AttributeError("'%s' object has no attribute '%s'"
                                 % (self.__class__.__name__, attr))

    def __setattr__(self, attr, value):
        # For things like '__class__', for instance
        if attr.startswith('__') and attr.endswith('__'):
            super(AttrDictWrapper, self).__setattr__(attr, value)
        self._data[attr] = value

    def __getitem__(self, key):
        return self._data[key]

    def __setitem__(self, key, value):
        self._data[key] = value

    def __delitem__(self, key):
        del self._data[key]

    def __iter__(self):
        return iter(self._data)

    def __len__(self):
        return len(self._data)

    def __str__(self):
        return str(self._data)

    def __repr__(self):
        return "%s(%r)" % (self.__class__.__name__, self._data)

    def copy(self):
        return self.__class__(self._data.copy())


class RO_AttrDictWrapper(AttrDictWrapper):
    """Read-only version of AttrDictWrapper."""
    def __setattr__(self, attr, value):
        o = self[attr]  # may raise 'no attribute' error
        raise AttributeError("'%s' object attribute '%s' is read-only"
                             % (self.__class__.__name__, attr))


def convert_dicts(d, to_class=AttrDictWrapper, from_class=dict):
    """Recursively convert dict and UserDict types.

    Note that `d` is unchanged.

    Args:
        to_class (type): Dict-like type to convert values to, usually UserDict
            subclass, or dict.
        from_class (type): Dict-like type to convert values from. If a tuple,
            multiple types are converted.

    Returns:
        Converted data as `to_class` instance.
    """
    d_ = to_class()
    for key, value in d.iteritems():
        if isinstance(value, from_class):
            d_[key] = convert_dicts(value, to_class=to_class,
                                    from_class=from_class)
        else:
            d_[key] = value
    return d_


class RecursiveAttribute(UserDict.UserDict):
    """An object that can have new attributes added recursively::

        >>> a = RecursiveAttribute()
        >>> a.foo.bah = 5
        >>> a.foo['eek'] = 'hey'
        >>> a.fee = 1

        >>> print a.to_dict()
        {'foo': {'bah': 5, 'eek': 'hey'}, 'fee': 1}

    A recursive attribute can also be created from a dict, and made read-only::

        >>> d = {'fee': {'fi': {'fo': 'fum'}}, 'ho': 'hum'}
        >>> a = RecursiveAttribute(d, read_only=True)
        >>> print str(a)
        {'fee': {'fi': {'fo': 'fum'}}, 'ho': 'hum'}
        >>> print a.ho
        hum
        >>> a.new = True
        AttributeError: 'RecursiveAttribute' object has no attribute 'new'
    """
    def __init__(self, data=None, read_only=False):
        self.__dict__.update(dict(data={}, read_only=read_only))
        self._update(data or {})

    def __getattr__(self, attr):
        def _noattrib():
            raise AttributeError("'%s' object has no attribute '%s'"
                                 % (self.__class__.__name__, attr))
        d = self.__dict__
        if attr.startswith('__') and attr.endswith('__'):
            try:
                return d[attr]
            except KeyError:
                _noattrib()
        if attr in d["data"]:
            return d["data"][attr]
        if d["read_only"]:
            _noattrib()

        # the new attrib isn't actually added to this instance until it's set
        # to something. This stops code like "print instance.notexist" from
        # adding empty attributes
        attr_ = self._create_child_attribute(attr)
        assert(isinstance(attr_, RecursiveAttribute))
        attr_.__dict__["pending"] = (attr, self)
        return attr_

    def __setattr__(self, attr, value):
        d = self.__dict__
        if d["read_only"]:
            if attr in d["data"]:
                raise AttributeError("'%s' object attribute '%s' is read-only"
                                     % (self.__class__.__name__, attr))
            else:
                raise AttributeError("'%s' object has no attribute '%s'"
                                     % (self.__class__.__name__, attr))
        elif attr.startswith('__') and attr.endswith('__'):
            d[attr] = value
        else:
            d["data"][attr] = value
            self._reparent()

    def __getitem__(self, attr):
        return getattr(self, attr)

    def __str__(self):
        return str(self.to_dict())

    def __repr__(self):
        return "%s(%r)" % (self.__class__.__name__, self.to_dict())

    def _create_child_attribute(self, attr):
        """Override this method to create new child attributes.

        Returns:
            `RecursiveAttribute` instance.
        """
        return self.__class__()

    def to_dict(self):
        """Get an equivalent dict representation."""
        d = {}
        for k, v in self.__dict__["data"].iteritems():
            if isinstance(v, RecursiveAttribute):
                d[k] = v.to_dict()
            else:
                d[k] = v
        return d

    def copy(self):
        return self.__class__(self.__dict__['data'].copy())

    def update(self, data):
        """Dict-like update operation."""
        if self.__dict__["read_only"]:
            raise AttributeError("read-only, cannot be updated")
        self._update(data)

    def _update(self, data):
        for k, v in data.iteritems():
            if isinstance(v, dict):
                v = RecursiveAttribute(v)
            self.__dict__["data"][k] = v

    def _reparent(self):
        d = self.__dict__
        if "pending" in d:
            attr_, parent = d["pending"]
            parent._reparent()
            parent.__dict__["data"][attr_] = self
            del d["pending"]


class _Scope(RecursiveAttribute):
    def __init__(self, name=None, context=None):
        RecursiveAttribute.__init__(self)
        self.__dict__.update(dict(name=name,
                                  context=context,
                                  locals=None))

    def __enter__(self):
        locals_ = sys._getframe(1).f_locals
        self.__dict__["locals"] = locals_.copy()
        return self

    def __exit__(self, *args):
        # find what's changed
        updates = {}
        d = self.__dict__
        locals_ = sys._getframe(1).f_locals
        self_locals = d["locals"]
        for k, v in locals_.iteritems():
            if not (k.startswith("__") and k.endswith("__")) \
                    and (k not in self_locals or v != self_locals[k]) \
                    and not isinstance(v, _Scope):
                updates[k] = v

        # merge updated local vars with attributes
        self.update(updates)

        # restore upper scope
        locals_.clear()
        locals_.update(self_locals)

        self_context = d["context"]
        if self_context:
            self_context._scope_exit(d["name"])

    def _create_child_attribute(self, attr):
        return RecursiveAttribute()


class ScopeContext(object):
    """A context manager for creating nested dictionaries::

        >>> scope = ScopeContext()
        >>>
        >>> with scope("animal"):
        >>>     count = 2
        >>>     with scope("cat"):
        >>>         friendly = False
        >>>     with scope("dog") as d:
        >>>         friendly = True
        >>>         d.num_legs = 4
        >>>         d.breed.sub_breed = 'yorkshire terrier'
        >>> with scope("animal"):
        >>>     count = 3
        >>>     with scope("cat"):
        >>>         num_legs = 4
        >>>     with scope("ostrich"):
        >>>         friendly = False
        >>>         num_legs = 2

    The dictionaries can then be retrieved::

        >>> print pprint.pformat(scope.to_dict())
        {'animal': {'count': 3,
                    'cat': {'friendly': False,
                            'num_legs': 4},
                    'dog': {'breed': {'sub_breed': 'yorkshire terrier'},
                            'friendly': True,
                            'num_legs': 4},
                    'ostrich': {'friendly': False,
                                'num_legs': 2}}}

    Note that scopes and recursive attributes can be referenced multiple times,
    and the assigned properties will be merged. If the same property is set
    multiple times, it will be overwritten.
    """
    def __init__(self):
        self.scopes = {}
        self.scope_stack = [_Scope()]

    def __call__(self, name):
        path = tuple([x.name for x in self.scope_stack[1:]] + [name])
        if path in self.scopes:
            scope = self.scopes[path]
        else:
            scope = _Scope(name, self)
            self.scopes[path] = scope

        self.scope_stack.append(scope)
        return scope

    def _scope_exit(self, name):
        scope = self.scope_stack.pop()
        assert(self.scope_stack)
        assert(name == scope.name)
        data = {scope.name: scope.to_dict()}
        self.scope_stack[-1].update(data)

    def to_dict(self):
        """Get an equivalent dict representation."""
        return self.scope_stack[-1].to_dict()

    def __str__(self):
        names = ('.'.join(y for y in x) for x in self.scopes.keys())
        return "%r" % (tuple(names),)


class ObjectStringFormatter(Formatter):
    """String formatter for objects.

    This formatter will expand any reference to an object's attributes.
    """
    def __init__(self, instance, pretty=False, expand=None):
        """Create a formatter.

        Args:
            instance: The object to format with.
            pretty: If True, references to non-string attributes such as lists
                are converted to basic form, with characters such as brackets
                and parentheses removed.
            expand: What to expand references to nonexistent attributes to:
                - None: raise an exception;
                - 'empty': expand to an empty string;
                - 'unchanged': leave original string intact, ie '{key}'
        """
        self.instance = instance
        self.pretty = pretty
        self.expand = expand

    def convert_field(self, value, conversion):
        if self.pretty:
            if value is None:
                return ''
            elif isinstance(value, list):
                return ' '.join(str(x) for x in value)
        return Formatter.convert_field(self, value, conversion)

    def get_field(self, field_name, args, kwargs):
        if self.expand is None:
            return Formatter.get_field(self, field_name, args, kwargs)
        try:
            return Formatter.get_field(self, field_name, args, kwargs)
        except (AttributeError, KeyError, TypeError):
            reg = re.compile("[^\.\[]+")
            try:
                key = reg.match(field_name).group()
            except:
                key = field_name
            if self.expand == 'empty':
                return ('', key)
            else:
                return ("{%s}" % field_name, key)

    def get_value(self, key, args, kwds):
        if isinstance(key, str):
            if key:
                try:
                    # Check explicitly passed arguments first
                    return kwds[key]
                except KeyError:
                    pass
                if hasattr(self.instance, key):
                    return getattr(self.instance, key)
                else:
                    return self.instance[key]
            else:
                raise ValueError("zero length field name in format")
        else:
            return Formatter.get_value(self, key, args, kwds)


class _LazyAttributeValidator(type):
    """Metaclass for adding properties to a class for accessing top-level keys
    in its `_data` dictionary, and validating them on first reference.

    Property names are derived from the keys of the class's `schema` object.
    If a schema key is optional, then the class property will evaluate to None
    if the key is not present in `_data`.

    The attribute getters created by this metaclass will perform lazy data
    validation, OR, if the class has a `_validate_key` method, will call this
    method, passing the key, key value and key schema.

    This metaclass creates the following attributes:
        - for each key in cls.schema, creates an attribute of the same name,
          unless that attribute already exists;
        - for each key in cls.schema, if the attribute already exists on cls,
          then creates an attribute with the same name but prefixed with '_';
        - '_schema_keys' (frozenset): Keys in the schema.
    """
    def __new__(cls, name, parents, members):
        from rez.vendor.schema.schema import Schema, Optional
        schema = members.get('schema')
        keys = set()

        def _defined(x):
            return x in members or any(hasattr(p, x) for p in parents)

        if schema:
            schema_dict = schema._schema
            for key, key_schema in schema_dict.iteritems():
                optional = isinstance(key, Optional)
                while isinstance(key, Schema):
                    key = key._schema
                if isinstance(key, basestring):
                    keys.add(key)
                    if _defined(key):
                        attr = "_%s" % key
                        if _defined(attr):
                            raise Exception("Couldn't make fallback attribute "
                                            "%r, already defined" % attr)
                    else:
                        attr = key
                    members[attr] = cls._make_getter(key, optional, key_schema)

        members["_schema_keys"] = frozenset(keys)
        return super(_LazyAttributeValidator, cls).__new__(cls, name, parents,
                                                           members)

    @classmethod
    def _make_getter(cls, key, optional, key_schema):
        def getter(self):
            from rez.vendor.schema.schema import Schema
            if key not in self._data:
                if optional:
                    return None
                raise self.schema_error("Required key is missing: %r" % key)

            attr = self._data[key]
            if hasattr(self, "_validate_key"):
                attr = self._validate_key(key, attr, key_schema)
            else:
                schema = (key_schema if isinstance(key_schema, Schema)
                          else Schema(key_schema))
                try:
                    attr = schema.validate(attr)
                except Exception as e:
                    raise self.schema_error("Validation of key %r failed: "
                                            "%s" % (key, str(e)))
            return attr

        return propertycache(getter, name=key)


class DataWrapper(object):
    """Base class for implementing a class that contains validated data.

    DataWrapper subclasses are expected to implement the `_data` property,
    which should return a dict matching the schema specified by the class's
    `schema` attribute. Keys in the schema become attributes in this class,
    and are lazily validated on first reference.

    Attributes:
        schema (Schema): Schema used to validate the data. They keys of the
            schema become attributes on the object (the metaclass does this).
        schema_error (Exception): The class type to raise if an error occurs
            during data load.
    """
    __metaclass__ = _LazyAttributeValidator
    schema_error = Exception
    schema = None

    # TODO deprecate
    def get(self, key, default=None):
        """Get a key value by name."""
        return getattr(self, key, default)

    def validate_data(self):
        """Force validation on all of the object's data.

        Note: This method is deliberately not named 'validate'. This causes
            problems because a DataWrapper instance can in some cases be
            incorrectly picked up by the Schema library as a schema validator.
        """
        if self.schema:
            for key in self._schema_keys:
                getattr(self, key)  # forces validation of key

    @property
    def _data(self):
        """Load object data.

        The data returned by this method should conform to the schema defined
        by the `schema` class attribute. You almost certainly want to decorate
        this property with a @propertycache, to avoid loading the data
        multiple times.

        Returns:
            dict.
        """
        raise NotImplementedError

    def format(self, s, pretty=False, expand=None):
        """Format a string.

        Args:
            s (str): String to format, eg "hello {name}"
            pretty: If True, references to non-string attributes such as lists
                are converted to basic form, with characters such as brackets
                and parenthesis removed.
            expand: What to expand references to nonexistent attributes to:
                - None: raise an exception;
                - 'empty': expand to an empty string;
                - 'unchanged': leave original string intact, ie '{key}'

        Returns:
            The formatting string.
        """
        formatter = ObjectStringFormatter(self, pretty=pretty, expand=expand)
        return formatter.format(s)


def get_object_completions(instance, prefix, types=None, instance_types=None):
    """Get completion strings based on an object's attributes/keys.

    Completion also works on dynamic attributes (eg implemented via
    __getattr__) if they are iterable.

    Args:
        prefix (str): Prefix to match, can be dot-separated to access nested
            attributes.
        types (tuple): Attribute types to match, any if None.
        instance_types (tuple): Class types to recurse into when a dotted
            prefix is given, any if None.

    Returns:
        List of strings.
    """
    word_toks = []
    toks = prefix.split('.')
    while len(toks) > 1:
        attr = toks[0]
        toks = toks[1:]
        word_toks.append(attr)
        try:
            instance = getattr(instance, attr)
        except AttributeError:
            return []
        if instance_types and not isinstance(instance, instance_types):
            return []

    prefix = toks[-1]
    value_ = None
    words = []

    attrs = dir(instance)
    try:
        for attr in instance:
            if isinstance(attr, basestring):
                attrs.append(attr)
    except TypeError:
        pass

    for attr in attrs:
        if attr.startswith(prefix) and not attr.startswith('_') \
                and not hasattr(instance.__class__, attr):
            value = getattr(instance, attr)
            if types and not isinstance(value, types):
                continue
            if not callable(value):
                words.append(attr)
                value_ = value

    qual_words = ['.'.join(word_toks + [x]) for x in words]

    if len(words) == 1 and value is not None and \
            (instance_types is None or isinstance(value, instance_types)):
        qual_word = qual_words[0]
        words = get_object_completions(value, '', types)
        for word in words:
            qual_words.append("%s.%s" % (qual_word, word))

    return qual_words


# returns (filepath, must_cleanup)
def write_graph(graph_str, dest_file=None, prune_pkg=None):
    tmp_dir = None
    cleanup = True

    if dest_file:
        cleanup = False
    else:
        from rez.env import get_context_file
        from rez.config import config
        fmt = config.dot_image_format

        current_rxt_file = get_context_file()
        if current_rxt_file:
            tmp_dir = os.path.dirname(current_rxt_file)
            if not os.path.exists(tmp_dir):
                tmp_dir = None

        if tmp_dir:
            # hijack current env's tmpdir, so we don't have to clean up
            from uuid import uuid4
            name = "resolve-dot-%s.%s" % (uuid4().hex, fmt)
            dest_file = os.path.join(tmp_dir, name)
            cleanup = False
        else:
            tmpf = tempfile.mkstemp(prefix='resolve-dot-', suffix='.' + fmt)
            os.close(tmpf[0])
            dest_file = tmpf[1]

    from rez.dot import save_graph
    print "rendering image to " + dest_file + "..."
    save_graph(graph_str, dest_file, prune_to_package=prune_pkg,
               prune_to_conflict=False)
    return dest_file, cleanup


def view_graph(graph_str, dest_file=None, prune_pkg=None):
    from rez.system import system
    from rez.config import config

    if (system.platform == "linux") and (not os.getenv("DISPLAY")):
        print >> sys.stderr, "Unable to open display."
        sys.exit(1)

    dest_file, cleanup = write_graph(graph_str, dest_file=dest_file,
                                     prune_pkg=prune_pkg)

    # view graph
    t1 = time.time()
    viewed = False
    prog = config.image_viewer or 'browser'
    print "loading image viewer (%s)..." % prog

    if config.image_viewer:
        proc = subprocess.Popen((config.image_viewer, dest_file))
        proc.wait()
        viewed = not bool(proc.returncode)

    if not viewed:
        import webbrowser
        webbrowser.open_new("file://" + dest_file)

    """
    if cleanup:
        # hacky - gotta delete tmp file, but hopefully not before app has loaded it
        t2 = time.time()
        if (t2 - t1) < 1:  # viewer is probably non-blocking
            # give app a chance to load image
            time.sleep(10)
        os.remove(dest_file)
    """


@atexit.register
def _atexit():
    # remove temp dirs
    if rm_tmdirs:
        for path in _tmpdirs:
            rmdtemp(path)

    # print timings
    print
    try:
        timings.dump()
    except:
        pass<|MERGE_RESOLUTION|>--- conflicted
+++ resolved
@@ -25,7 +25,7 @@
 from string import Formatter
 from rez import module_root_path
 from rez.vendor import yaml
-from rez.contrib.animallogic.overrides import util as overrides
+
 
 logger = logging.getLogger(__name__)
 
@@ -437,7 +437,6 @@
     # TODO support template plugins, probably using Jinja2
     return templ % variables
 
-@overrides.encode_filesystem_name
 def encode_filesystem_name(input_str):
     """Encodes an arbitrary unicode string to a generic filesystem-compatible
     non-unicode filename.
@@ -510,7 +509,6 @@
 _FILESYSTEM_TOKEN_RE = re.compile(r'(?P<as_is>[a-z0-9.-])|(?P<underscore>__)|_(?P<uppercase>[a-z])|_(?P<N>[0-9])')
 _HEX_RE = re.compile('[0-9a-f]+$')
 
-@overrides.decode_filesystem_name
 def decode_filesystem_name(filename):
     """Decodes a filename encoded using the rules given in encode_filesystem_name
     to a unicode string.
@@ -584,9 +582,6 @@
     do_test(u"\u20ac3 ~= $4.06", '_3e282ac3_020_07e_03d_020_0244.06')
 
 
-<<<<<<< HEAD
-@overrides.convert_old_commands
-=======
 def convert_old_command_expansions(command):
     """Convert expansions from !OLD! style to {new}."""
     command = command.replace("!VERSION!",       "{version}")
@@ -598,7 +593,6 @@
     return command
 
 
->>>>>>> b302a61e
 def convert_old_commands(commands, annotate=True):
     """Converts old-style package commands into equivalent Rex code."""
     from rez.config import config
