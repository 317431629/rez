<<<<<<< HEAD
from rez.exceptions import RezError, BuildError, ReleaseError
from rez.packages import load_developer_package, iter_packages
=======
from rez.exceptions import RezError, ReleaseError, BuildProcessContextResolveError
from rez.packages import Package, iter_packages
>>>>>>> ede9e581
from rez.build_system import create_build_system
from rez.resolved_context import ResolvedContext
from rez.util import encode_filesystem_name, convert_dicts, AttrDictWrapper, \
    print_debug
from rez.release_hook import create_release_hooks
from rez.vendor.version.version import Version
from rez.vendor import yaml
import getpass
import shutil
import os
import os.path
import sys
import time


class BuildProcess(object):
    """A BuildProcess builds and possibly releases a package.

    A build process iterates over the variants of a package, creates the
    correct build environment for each variant, builds that variant using a
    build system (or possibly creates a script so the user can do that
    independently), and then possibly releases the package with the nominated
    VCS. This is an abstract base class, you should use a BuildProcess
    subclass.
    """
    def __init__(self, working_dir, buildsys, vcs=None, release_message=None,
                 ensure_latest=True, verbose=True):
        """Create a BuildProcess.

        Args:
            working_dir: Directory containing the package to build.
            buildsys: Build system (a BuildSystem object) used to build the
                package.
            vcs: Version control system (a ReleaseVCS object) to use for the
                release process. If None, the package will only be built, not
                released.
            release_message: A message that will be stored on the release tag,
                if a release is performed.
            ensure_latest: If True, do not allow the release process to occur
                if an newer versioned package is already released.
        """
        self.verbose = verbose
        self.working_dir = working_dir
        self.buildsys = buildsys
        self.vcs = vcs
        self.release_message = release_message
        self.ensure_latest = ensure_latest
        self.buildsys = buildsys

        if vcs and (vcs.path != working_dir):
            raise RezError("BuildProcess was provided with mismatched VCS")

        self.package = load_developer_package(working_dir)
        hook_names = self.package.config.release_hooks or []
        self.hooks = create_release_hooks(hook_names, working_dir)

    def build(self, install_path=None, clean=False, install=False,
              variants=None):
        """Perform the build process.

        Iterates over the package's variants, resolves the environment for
        each, and runs the build system within each resolved environment.

        Args:
            install_path: The path to install the package to, if installing.
                Note that the actual path for the package install becomes
                {install_path}/{pkg_name}/{pkg_version}. If None, defaults
                to the local packages path setting.
            clean: If True, clear any previous build first. Otherwise, rebuild
                over the top of a previous build.
            install: If True, install the build.

        Raises:
            BuildError: If the build failed.
        """
        raise NotImplementedError

    def release(self):
        """Perform the release process.

        Raises:
            ReleaseError: If the release failed.
        """
        raise NotImplementedError


class StandardBuildProcess(BuildProcess):
    """An abstract base class that defines some useful common functionality.

    You should implement the _build() method only. If you need more flexibility
    than this class offers, then either override the build() and release()
    methods as well, or subclass BuildProcess directly.
    """
    def __init__(self, working_dir, buildsys, vcs=None, release_message=None,
                 ensure_latest=True, verbose=True):
        super(StandardBuildProcess, self).__init__(
            working_dir=working_dir,
            buildsys=buildsys,
            vcs=vcs,
            release_message=release_message,
            ensure_latest=ensure_latest,
            verbose=verbose)

    def _build(self, install_path, build_path, clean=False, install=False,
               variants=None):
        """Build all the variants of the package.

        Args:
            install_path: The path to install the package to, if installing.
                Note that the actual path for the package install becomes
                {install_path}/{pkg_name}/{pkg_version}. If None, defaults
                to the local packages path setting.
            build_path: The directory to build into.
            clean: If True, clear any previous build first. Otherwise, rebuild
                over the top of a previous build.
            install: If True, install the build.

        Returns:
            True if the build completed, False otherwise.
        """
        raise NotImplementedError

    def build(self, install_path=None, clean=False, install=False,
              variants=None):
        self._hdr("Building %s..." % self.package.qualified_name)

        base_build_path = os.path.join(self.working_dir,
                                       self.package.config.build_directory)
        base_build_path = os.path.realpath(base_build_path)
        install_path = (install_path or
                        self.package.config.local_packages_path)

        self._build(install_path=install_path,
                    build_path=base_build_path,
                    install=install,
                    clean=clean, variants=variants)

    def release(self):
        assert(self.vcs)
        install_path = self.package.config.release_packages_path
        base_build_path = os.path.join(self.working_dir,
                                       self.package.config.build_directory,
                                       "release")

        # TODO change this to just check previous package version's uuid
        """
        # load installed family config if present
        fam_info = None
        fam_yaml = os.path.join(install_path, self.package.name, "family.yaml")
        if os.path.isfile(fam_yaml):
            with open(fam_yaml) as f:
                fam_info = yaml.load(f.read())

        # check for package name conflict
        if fam_info is not None and "uuid" in fam_info:
            this_uuid = self.package.metadata.get("uuid")
            if this_uuid != fam_info["uuid"]:
                raise ReleaseError(
                    ("cannot release - '%s' is already "
                     "installed but appears to be a different package.")
                    % self.package.qualified_name)
        """

        print "Checking state of repository..."
        self.vcs.validate_repostate()
        release_path = self._get_base_install_path(install_path)

        # get last release, this stops same/earlier version release
        last_pkg = self._get_last_release(install_path)
        last_version = None
        last_revision = None
        if last_pkg:
            last_version = last_pkg.version
            last_revision = last_pkg.revision
            if isinstance(last_revision, AttrDictWrapper):
                last_revision = convert_dicts(last_pkg.revision,
                                              to_class=dict,
                                              from_class=AttrDictWrapper)

        revision = self.vcs.get_current_revision()
        changelog = self.vcs.get_changelog(last_revision)

        def _run_hooks(name, func_name, can_cancel):
            for hook in self.hooks:
                self._prd("Running %s hook '%s'..." % (name, hook.name()))
                error_class = ReleaseError if can_cancel else None
                try:
                    func = getattr(hook, func_name)
                    func(user=getpass.getuser(),
                         install_path=release_path,
                         release_message=self.release_message,
                         changelog=changelog,
                         previous_version=last_version,
                         previous_revision=last_revision)
                except error_class as e:
                    msg = ("Release cancelled by %s hook '%s':\n%s"
                           % (name, hook.name(), str(e)))
                    self._prd(msg)
                    raise ReleaseError(msg)

        # run pre-build hooks
        _run_hooks("pre-build", "pre_build", True)

        def _do_build(install, clean):
            try:
                self._build(install_path=install_path,
                            build_path=base_build_path,
                            install=install,
                            clean=clean)
            except BuildError as e:
                raise ReleaseError("The build failed: %s" % str(e))

        # do an initial clean build
        self._hdr("Building...")
        _do_build(install=False, clean=True)

        # run pre-release hooks
        _run_hooks("pre-release", "pre_release", True)

        # do a second non-clean build, installing to the release path
        self._hdr("Releasing...")
        _do_build(install=True, clean=False)

        # write family config file if not present
        """
        if fam_info is None:
            fam_info = dict(
                uuid=self.package.metadata.get("uuid"))

            fam_content = yaml.dump(fam_info, default_flow_style=False)
            with open(fam_yaml, 'w') as f:
                f.write(fam_content)
        """
        """
        release_info = dict(
            timestamp=int(time.time()),
            vcs=self.vcs.name(),
            revision=curr_rev,
            changelog=changelog,
            release_message=self.release_message,
            previous_version=last_ver,
            previous_revision=last_rev)
        """

        # write release info (changelog etc) into release path
        release_info = dict(
            timestamp=int(time.time()),
            revision=revision,
            changelog=changelog)

        if self.release_message:
            msg = [x.rstrip() for x in
                   self.release_message.strip().split('\n')]
            release_info["release_message"] = msg

        if last_pkg:
            release_info["previous_version"] = str(last_version)
            release_info["previous_revision"] = last_revision

        release_content = yaml.dump(release_info, default_flow_style=False)
        with open(os.path.join(release_path, "release.yaml"), 'w') as f:
            f.write(release_content)

        # write a tag for the new release into the vcs
        self.vcs.create_release_tag(self.release_message)

        # run post-release hooks
        _run_hooks("post-release", "post_release", False)

        print "\nPackage %s was released successfully.\n" \
            % self.package.qualified_name

    def _pr(self, s):
        if self.verbose:
            print s

    def _prd(self, s):
        if self.package.config.debug("package_release"):
            print_debug(s)

    def _hdr(self, s, h=1):
        self._pr('')
        if h <= 1:
            self._pr('-'*80)
            self._pr(s)
            self._pr('-'*80)
        else:
            self._pr(s)
            self._pr('-' * len(s))

    def _get_base_install_path(self, path):
        p = os.path.join(path, self.package.name)
        if self.package.version:
            p = os.path.join(p, str(self.package.version))
        return p

    def _get_last_release(self, release_path):
        it = iter_packages(self.package.name, paths=[release_path])
        packages = sorted(it, key=lambda x: x.version, reverse=True)
        for pkg in packages:
            if pkg.version == self.package.version:
                raise ReleaseError(("cannot release - an equal package "
                                    "version already exists: %s")
                                   % str(pkg))
            else:
                if pkg.version > self.package.version and self.ensure_latest:
                    raise ReleaseError(("cannot release - a newer package "
                                       "version already exists: %s")
                                       % str(pkg))
                return pkg
        return None


class LocalSequentialBuildProcess(StandardBuildProcess):
    """A BuildProcess that sequentially builds the variants of the current
    package, on the local host.
    """
    def _use_existing_context_file(self, rxt_file):
        return os.path.exists(rxt_file) \
            and (os.path.getmtime(self.package.path)
                 < os.path.getmtime(rxt_file))

    def _build(self, install_path, build_path, clean=False, install=False,
               variants=None):
        base_install_path = self._get_base_install_path(install_path)
        build_env_scripts = []
        timestamp = int(time.time())

        num_built_variants = 0
        nvariants = max(self.package.num_variants, 1)
        if variants:
            present_variants = range(self.package.num_variants)
            invalid_variants = set(variants) - set(present_variants)
            if invalid_variants:
                raise BuildError(
                    "The following variants are not present: %s" \
                    % ", ".join(str(x) for x in sorted(invalid_variants)))

        # iterate over variants
        for i, variant in enumerate(self.package.iter_variants()):
            if variants and i not in variants:
                self._hdr("Skipping %d/%d..." % (i+1, nvariants), 2)
                continue

            self._hdr("Building %d/%d..." % (i+1, nvariants), 2)
            subdir = variant.subpath

            # create build dir, possibly deleting previous build
            build_subdir = os.path.join(build_path, variant.subpath)
            install_path = os.path.join(base_install_path, variant.subpath)

            if clean and os.path.exists(build_subdir):
                shutil.rmtree(build_subdir)

            if not os.path.exists(build_subdir):
                os.makedirs(build_subdir)

            # resolve build environment and save to file
            rxt_path = os.path.join(build_subdir, "build.rxt")
            if self._use_existing_context_file(rxt_path):
                self._pr("Loading existing environment context...")
                r = ResolvedContext.load(rxt_path)
            else:
                request = variant.get_requires(build_requires=True,
                                               private_build_requires=True)
                self._pr("Resolving build environment: %s"
                         % ' '.join(str(x) for x in request))
                r = ResolvedContext(request,
                                    timestamp=timestamp,
                                    building=True)
                r.print_info()
                r.save(rxt_path)

            if r.status != "solved":
<<<<<<< HEAD
                raise BuildError(
                    "The build environment could not be resolved:\n%s"
                    % r.failure_description)
=======
                raise BuildProcessContextResolveError(r.status, r.failure_description, r.graph(as_dot=True))
>>>>>>> ede9e581

            # run build system
            self._pr("\nInvoking %s build system..." % self.buildsys.name())
            ret = self.buildsys.build(r,
                                      build_path=build_subdir,
                                      install_path=install_path,
                                      install=install)
            if ret.get("success"):
                num_built_variants += 1
                script = ret.get("build_env_script")
                if script:
                    build_env_scripts.append(script)

                extra_files = ret.get("extra_files", []) + [rxt_path]
                if install and extra_files:
                    if not os.path.exists(install_path):
                        os.makedirs(install_path)
                    for file in extra_files:
                        shutil.copy(file, install_path)
            else:
                raise BuildError("The %s build system failed"
                                 % self.buildsys.name())

        # write package definition file into release path
        # TODO this has to change to resource copying/merging
        if install:
            if not os.path.exists(base_install_path):
                os.makedirs(base_install_path)
            shutil.copy(self.package.path, base_install_path)

        if build_env_scripts:
            self._pr("\nThe following executable script(s) have been created:")
            self._pr('\n'.join(build_env_scripts))
            self._pr('')
        else:
            self._pr("\nAll %d build(s) were successful.\n"
                     % num_built_variants)<|MERGE_RESOLUTION|>--- conflicted
+++ resolved
@@ -1,10 +1,5 @@
-<<<<<<< HEAD
-from rez.exceptions import RezError, BuildError, ReleaseError
 from rez.packages import load_developer_package, iter_packages
-=======
-from rez.exceptions import RezError, ReleaseError, BuildProcessContextResolveError
-from rez.packages import Package, iter_packages
->>>>>>> ede9e581
+from rez.exceptions import RezError, BuildError, BuildContextResolveError
 from rez.build_system import create_build_system
 from rez.resolved_context import ResolvedContext
 from rez.util import encode_filesystem_name, convert_dicts, AttrDictWrapper, \
@@ -379,13 +374,7 @@
                 r.save(rxt_path)
 
             if r.status != "solved":
-<<<<<<< HEAD
-                raise BuildError(
-                    "The build environment could not be resolved:\n%s"
-                    % r.failure_description)
-=======
-                raise BuildProcessContextResolveError(r.status, r.failure_description, r.graph(as_dot=True))
->>>>>>> ede9e581
+                raise BuildContextResolveError(r)
 
             # run build system
             self._pr("\nInvoking %s build system..." % self.buildsys.name())
