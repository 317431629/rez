#
# Rez configuration settings. Do not change this file.
#
# Settings are determined in the following way:
# 1) The setting is first read from this file;
# 2) The setting is then overridden if it is present in another settings file
#    pointed at by the $REZ_CONFIG_FILE environment variable;
# 3) The setting is further overriden if it is present in $HOME/.rezconfig;
# 4) The setting is overridden again if the environment variable $REZ_XXX is
#    present, where XXX is the uppercase version of the setting key. For example,
#    'image_viewer' will be overriden by $REZ_IMAGE_VIEWER.
# 5) This is a special case applied only during a package build or release. In
#    this case, if the package definition file contains a 'config' section,
#    settings in this section will override all others.
#
# Note that in the case of plugin settings (anything under the 'plugins'
# section of the config), (4) does not apply.
#
# Variable expansion can be used in configuration settings. The following
# expansions are supported:
# - Any property of the system object: Eg '{system.platform}' (see system.py)
# - Any environment variable: Eg '${HOME}'
#


###############################################################################
# Paths
###############################################################################

# The package search path.
packages_path:
- '~/packages'           # locally installed pkgs, not yet deployed
- '~/.rez/packages/int'  # internally developed pkgs, deployed
- '~/.rez/packages/ext'  # external (3rd party) pkgs, such as houdini, boost

# The 'bootstrap' path is where Rez puts some automatically created packages at
# install time. If this value is true, then the bootstrap path is always
# implicitly appended to the packages path.
add_bootstrap_path: true

# The path that Rez will locally install packages to when rez-build is used
local_packages_path: '~/packages'

# The path that Rez will deploy packages to when rez-release is used. For
# production use, you will probably want to change this to a site-wide location.
release_packages_path: '~/.rez/packages/int'

# The path that rez-install will deploy external packages to. For production use,
# you will probably want to change this to a site-wide location.
external_packages_path: '~/.rez/packages/ext'

# The formulae URLs that rez-install searches for packages
package_repository_url_path:
- 'https://github.com/LumaPictures/rez-build/archive/master.zip'

# The directory where rez stores package repositories
package_repository_path: '~/.rez/package-repos'

# The directory where rez caches package repository downloads
package_repository_cache_path: '~/.rez/downloads/package-repos'

# Where temporary files go. Defaults to appropriate path depending on your
# system, for example linux distributions will probably set this to /tmp.
tmpdir:


###############################################################################
# Extensions
###############################################################################

# Search path for plugins
plugin_path: []

# Search path for bind modules
bind_module_path: []


###############################################################################
# Resources
###############################################################################

# If True, enable resource caching. This caches things such as disk reads of
# package.yaml files, and data validation. You would only turn this off for
# debugging purposes.
resource_caching: true

# The size of the resource cache, measured in resources
resource_caching_maxsize: 10000


###############################################################################
# Environment Resolution
###############################################################################

# Packages that are implicitly added to all package resolves, unless the
# --no-implicit flag is used.
implicit_packages:
- '~platform=={system.platform}'
- '~arch=={system.arch}'
- '~os=={system.os}'

# During dependency resolution, skip/warn when erroneous packages are found. If
# skip is false, an error is raised regardless of the warn setting.
warn_erroneous_packages: true
skip_erroneous_packages: false

# Use available caching mechanisms to speed up resolves.
resolve_caching: true

# Rez's default behaviour is to overwrite variables on first reference. This
# prevents unconfigured software from being used within the resolved environment.
# For example, if PYTHONPATH were to be appended to and not overwritten, then
# python modules from the parent environment would be (incorrectly) accessible
# within the Rez environment.
# 'Parent variables' override this behaviour - they are appended/prepended to,
# rather than being overwritten. If you set 'all_parent_variables' to true, then
# all variables are considered parent variables, and the value of 'parent_variables'
# is ignored. Be aware that if you make variables such as PATH, PYTHONPATH or
# app plugin paths parent variables, you are exposing yourself to potentially
# incorrect behaviour within a resolved environment.
parent_variables: []
all_parent_variables: false

# When two or more packages in a resolve attempt to set the same environment
# variable, Rez's default behaviour is to flag this as a conflict and abort the
# resolve. You can overcome this in a package's commands section by using the
# Rex command 'resetenv' instead of 'setenv'. However, you can also turn off this
# behaviour globally - for certain variables, by adding them to 'resetting_variables',
# and for all variables, by setting 'all_resetting_variables' to true.
resetting_variables: []
all_resetting_variables: false

# The default shell type to use when creating resolved environments (eg when using
# rez-env, or calling ResolvedContext.execute_shell). If empty or null, the
# current shell is used (for eg, 'bash').
default_shell: ''


###############################################################################
# Debugging
###############################################################################

# If true, print warnings associated with shell startup sequence, when using
# tools such as rez-env. For example, if the target shell type is 'sh', and
# the 'rcfile' param is used, you would get a warning, because the sh shell
# does not support rcfile.
warn_shell_startup: false

# If true, print a warning when an untimestamped package is found.
warn_untimestamped: false

# Turn on all warnings
warn_all: false

# Turn off all warnings. This overrides warn_all.
warn_none: false

# Print debugging info when loading plugins
debug_plugins: false

# Print debugging info such as VCS commands during package release
debug_package_release: false

# Print debugging info in binding modules. Binding modules should print using
# the bind_utils.log() function - it is controlled with this setting
debug_bind_modules: false

# Print debugging info when searching and loading resources.
debug_resources: false

# Turn on all debugging messages
debug_all: false

# Turn off all debugging messages. This overrides debug_all.
debug_none: false

# Suppress all warnings and debugging messages. Overrides all warn_xxx and
# debug_xxx settings
quiet: false

# When an error is encountered in rex code, rez catches the error and processes
# it, removing internal info (such as the stacktrace inside rez itself) that is
# generally not interesting to the package author. If set to False, rex errors
# are left uncaught, which can be useful for debugging purposes.
catch_rex_errors: true


###############################################################################
# Build
###############################################################################

# The default working directory for a package build, relative to the package root
# directory (this is typically where temporary build files are written).
build_directory: build

# The name of the CMake build system to use, valid options are eclipse, make,
# xcode and codeblocks.
cmake_build_system: make

# A list of default arguments to be used with CMake.
cmake_args:
- '-DCMAKE_SKIP_RPATH=1'


###############################################################################
# Release
###############################################################################

# For format string used to determine the VCS tag name when releasing.  This
# string will be formatted against the metadata for the package currently being
# released.  Valid formatting keys are "name", "version".
vcs_tag_name: '{name}-{version}'

# The release hooks to run when a release occurs. Release hooks are plugins - if
# a plugin listed here is not present, a warning message is printed. Note that a
# release hook plugin being loaded does not mean it will run - it needs to be
# listed here as well. Several built-in release hooks are available, see
# rezplugins/release_hook.
release_hooks: []


###############################################################################
# Appearance
###############################################################################

# The editor used to get user input in some cases.
# On osx, set this to "open -a <your-app>" if you want to use a specific app.
editor:

# The program used to view images by tools such as 'rez-context -g'
# On osx, set this to "open -a <your-app>" if you want to use a specific app.
image_viewer:

# The browser used to view documentation; the rez-help tool uses this
# On osx, set this to "open -a <your-app>" if you want to use a specific app.
browser:

# The default image format that dot-graphs are rendered to.
dot_image_format: png

# String to add to shell prompt when using rez-env. Set prompt to the empty
# string if you do not want Rez changing the prompt.
prompt: '>'

# If true, prefixes the prompt, suffixes if false
prefix_prompt: true

<<<<<<< HEAD

###############################################################################
# Colorization
###############################################################################

# The following settings provide styling information for output to the console,
# and is based on the capabilities of the Colorama module
# (https://pypi.python.org/pypi/colorama).
#
# *_fore and *_back colors are based on the colors supported by this module and
# the console. One or more styles can be applied using the *_styles
# configuration. These settings will also affect the logger used by rez.
#
# At the time of writing, valid values are:
# fore/back: black, red, green, yellow, blue, magenta, cyan, white
# style: dim, normal, bright

# Enables/disables colorization globally.
color_enabled: true

#------------------------------------------------------------------------------
# Logging colors
#------------------------------------------------------------------------------
critical_fore: red
critical_back:
critical_styles:
- 'bright'

error_fore: red
error_back:
error_styles:

warning_fore: yellow
warning_back:
warning_styles:

info_fore:
info_back:
info_styles:

debug_fore: blue
debug_back:
debug_styles:

#------------------------------------------------------------------------------
# Context-sensitive colors
#------------------------------------------------------------------------------
# Heading
heading_fore:
heading_back:
heading_styles:
- 'bright'

# Local packages
local_fore: green
local_back:
local_styles:

# Implicit packages
implicit_fore: cyan
implicit_back:
implicit_styles:


###############################################################################
# Rez-1 Compatibility
###############################################################################

# Warn or disallow when a package contains a package name that does not match
# the name specified in the directory structure. When this occurs, the
# directory package name is used in preference.
warn_package_name_mismatch: false
error_package_name_mismatch: true

# Warn or disallow when a package contains a version number that does not match
# the version specified in the directory structure. When this occurs, the
# directory version number is used in preference.
warn_version_mismatch: false
error_version_mismatch: true

# Warn or disallow when a package is found to contain a non-string version. This
# was possible in Rez-1 but was an oversight - versions could be integer or
# float, as well as string. When this occurs, the directory version number is
# used in preference.
warn_nonstring_version: true
error_nonstring_version: false

# Warn or disallow when a package is found to contain old rez-1-style commands.
warn_old_commands: true
error_old_commands: false

# Print old commands and their converted rex equivalent. Note that this can
# cause very verbose output.
debug_old_commands: false

# Warn or disallow when a package is found to contain custom keys in the root of
# its package definition file.
warn_root_custom_key: true
error_root_custom_key: false

# Warn or disallow an extra commands entry called 'commands2'. This is provided
# as a temporary measure for porting packages to rez-based commands without
# breaking compatibility with Rez-1. If 'commands2' is present, it is used
# instead of 'commands'. Unlike 'commands', 'commands2' only allows new rex-
# style commands. Once you have fully deprecated Rez-1, you should stop using
# 'commands2'.
warn_commands2: false
error_commands2: false

# If True, Rez will continue to generate the given environment variables in
# resolved environments, even though their use has been deprecated in Rez-2.
# The variables in question, and their Rez-2 equivalent (if any) are:
#   REZ-1               REZ-2
#   -----               -----
#   REZ_REQUEST         REZ_USED_REQUEST
#   REZ_RESOLVE         REZ_USED_RESOLVE
#   REZ_VERSION         not set
#   REZ_PATH            not set
#   REZ_RESOLVE_MODE    not set
#   REZ_RAW_REQUEST     not set
#   REZ_PACKAGES_PATH   REZ_PACKAGES_PATH (but optional)
rez_1_environment_variables: true

# If True, override all compatibility-related settings so that Rez-1 support is
# deprecated. This means that:
# * All warn/error settings in this section of the config will be set to
#   warn=False, error=True;
# * rez_1_environment_variables will be set to False.
# You should aim to do this - it will mean your packages are more strictly
# validated, and you can more easily use future versions of Rez.
disable_rez_1_compatibility: false


###############################################################################
# Plugin Settings
###############################################################################

# This section is just here to illustrate how you would set plugin config
# settings in your own rezconfig file. The settings here are commented out,
# because the default values are loaded from the plugins' own rezconfig files.

#plugins:
#    release_hook:
#        emailer:
#            sender:
#                santa.claus@northpole.com
=======
###############################################################################
# Help
###############################################################################

documentation_url: http://nerdvegas.github.io/rez/
>>>>>>> 8bb89ffe
<|MERGE_RESOLUTION|>--- conflicted
+++ resolved
@@ -245,7 +245,6 @@
 # If true, prefixes the prompt, suffixes if false
 prefix_prompt: true
 
-<<<<<<< HEAD
 
 ###############################################################################
 # Colorization
@@ -380,6 +379,14 @@
 
 
 ###############################################################################
+# Help
+###############################################################################
+
+# Where Rez's own documentation is hosted
+documentation_url: http://nerdvegas.github.io/rez/
+
+
+###############################################################################
 # Plugin Settings
 ###############################################################################
 
@@ -391,11 +398,4 @@
 #    release_hook:
 #        emailer:
 #            sender:
-#                santa.claus@northpole.com
-=======
-###############################################################################
-# Help
-###############################################################################
-
-documentation_url: http://nerdvegas.github.io/rez/
->>>>>>> 8bb89ffe
+#                santa.claus@northpole.com