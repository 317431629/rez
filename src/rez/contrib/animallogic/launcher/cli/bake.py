"""
Bake a launcher preset based on the resolution of a rez environment.
"""

from rez.contrib.animallogic.hessian import client
from rez.contrib.animallogic.launcher.service import LauncherHessianService
from rez.contrib.animallogic.launcher.resolver import RezService
from rez.contrib.animallogic.launcher.baker import Baker
from rez.contrib.animallogic.launcher.setting import ValueSetting
from rez.contrib.animallogic.launcher.settingtype import SettingType
from rez.contrib.animallogic.util import get_epoch_datetime_from_str
from rez.config import config
from rez.vendor import argparse
import logging
import sys


logger = logging.getLogger(__name__)


def argparse_setting(string):
    try:
        setting, value = string.split("=", 1)
        bits = setting.split(":", 1)

        name = bits[-1]
        setting_type = SettingType['string']
        if len(bits) == 2:
            setting_type = SettingType[bits[0]]

        return ValueSetting(name, value, setting_type)

    except:
        raise argparse.ArgumentTypeError("must be in the format type:name=value.")


def setup_parser(parser):

    parser.add_argument("--source", required=True, 
                        help="the source preset/toolset to bake.")
    parser.add_argument("--destination", required=True, 
                        help="the destination preset in which to store the result.")
    parser.add_argument("--description", 
                        help="a description for the new preset that is created.")
    parser.add_argument("--skip-resolve", default=False, action='store_true',
                        help="do not resolve packages found in the source setting."
                        "This will cause package and version settings to be baked as-is.")
    parser.add_argument("--preserve-system-settings", default=False, action='store_true',
                        help="this will preserve protected system settings provided"
                        "by Launcher.  This option is dangerous and should be used with caution.")
    parser.add_argument("--only-packages", default=False, action='store_true',
                        help="discard all settings apart from those of type package.")
    parser.add_argument("--max-fails", type=int, default=-1, dest="max_fails",
                        metavar="N",
                        help="abort if the number of failed configuration attempts"
                        "exceeds N")
    parser.add_argument("--overrides", default=[], nargs='+', metavar='type:name=value',
                        type=argparse_setting,
                        help='overrides that can be applied to the settings retrieved'
                        'from Launcher.  Each override must be of the form type:name=value'
                        'however if type is not specified the setting will be created'
                        'as type string.  Note these overrides apply *after* the settings'
                        'have been retrieved from Launcher, and not before.')
    parser.add_argument("-t", "--time", type=str,
                        help="ignore packages released after the given time. "
                        "Supported formats are: epoch time (eg 1393014494), "
                        "relative time (eg -10s, -5m, -0.5h, -10d), or an"
                        "exact time (eg 'YYYY_mm_dd_HH_MM_SS').")


def command(opts, parser, extra_arg_groups=None):

    source = opts.source
    description = opts.description
    format = "%Y_%m_%d_%H_%M_%S"
    epoch = get_epoch_datetime_from_str(opts.time.strip(), format) if opts.time else None

    if not description:
        description = "Preset automatically baked by Rez from %s. The command used was %s" % (source, " ".join(sys.argv))

    bake(source, opts.destination, description, opts.overrides, opts.skip_resolve,
<<<<<<< HEAD
            opts.max_fails, opts.only_packages, epoch)


def bake(source, destination, description, overrides, skip_resolve,
            max_fails, preserve_system_settings, only_packages, epoch):
=======
            opts.max_fails, opts.preserve_system_settings, opts.only_packages)


def bake(source, destination, description, overrides, skip_resolve,
            max_fails, preserve_system_settings, only_packages):
>>>>>>> 34b738c0

    preset_proxy = client.HessianProxy(config.launcher_service_url + "/preset")
    toolset_proxy = client.HessianProxy(config.launcher_service_url + "/toolset")

    launcher_service = LauncherHessianService(preset_proxy, toolset_proxy)
    rez_service = RezService()

    baker = Baker(launcher_service, rez_service, epoch=epoch)

    logger.info("Retrieving settings from Launcher %s." % source)
    baker.set_settings_from_launcher(source, preserve_system_settings=False)

    logger.info("Found settings:")
    display_settings(baker.settings)

    if overrides:
        logger.info("Applying overrides.")
        display_settings(overrides)
        baker.apply_overrides(overrides)

    if only_packages:
        logger.info("Removing non-package settings.")
        baker.filter_settings(lambda x: x.is_package_setting())

    if not skip_resolve:
        logger.info("Resolving package requests.")
        baker.resolve_package_settings(max_fails=max_fails, preserve_system_package_settings=False)

        logger.info("Resolved settings:")
        display_settings(baker.settings)

    logger.info("Creating new preset %s from settings." % destination)
    baker.create_new_preset_from_settings(destination, description=description)


def display_settings(settings):

    for setting in settings:
        logger.info("\t%7s %s=%s" % (setting.setting_type.name, setting.name, setting.value))
<|MERGE_RESOLUTION|>--- conflicted
+++ resolved
@@ -79,19 +79,11 @@
         description = "Preset automatically baked by Rez from %s. The command used was %s" % (source, " ".join(sys.argv))
 
     bake(source, opts.destination, description, opts.overrides, opts.skip_resolve,
-<<<<<<< HEAD
             opts.max_fails, opts.only_packages, epoch)
 
 
 def bake(source, destination, description, overrides, skip_resolve,
-            max_fails, preserve_system_settings, only_packages, epoch):
-=======
-            opts.max_fails, opts.preserve_system_settings, opts.only_packages)
-
-
-def bake(source, destination, description, overrides, skip_resolve,
-            max_fails, preserve_system_settings, only_packages):
->>>>>>> 34b738c0
+            max_fails, only_packages, epoch):
 
     preset_proxy = client.HessianProxy(config.launcher_service_url + "/preset")
     toolset_proxy = client.HessianProxy(config.launcher_service_url + "/toolset")
