from rez.vendor.version.version import Version, VersionRange
from rez.vendor.version.util import _Common
<<<<<<< HEAD
from rez.contrib.animallogic.overrides import requirement as overrides
=======
from rez.contrib.animallogic.util import safe_str
>>>>>>> b302a61e
import re


class VersionedObject(_Common):
    """Definition of a versioned object, eg "foo-1.0".

    "foo" is also a valid object definiton - when there is no version part, we
    are defining an unversioned object.

    Note that '-', '@' or '#' can be used as the seperator between object name
    and version, however this is purely cosmetic - "foo-1" is the same as "foo@1".
    """
    sep_regex = re.compile(r'[-@#]')

    def __init__(self, s):
        self.name_ = None
        self.version_ = None
        self.sep_ = '-'
        if s is None:
            return

        m = self.sep_regex.search(s)
        if m:
            i = m.start()
            self.name_ = s[:i]
            self.sep_ = s[i]
            ver_str = s[i+1:]
            self.version_ = Version(ver_str)
        else:
            self.name_ = s
            self.version_ = Version()

    @classmethod
    def construct(cls, name, version=None):
        """Create a VersionedObject directly from an object name and version.

        Args:
            name: Object name string.
            version: Version object.
        """
        other = VersionedObject(None)
        other.name_ = name
        other.version_ = Version() if version is None else version
        return other

    @property
    def name(self):
        """Name of the object."""
        return self.name_

    @property
    def version(self):
        """Version of the object."""
        return self.version_

    def __eq__(self, other):
        return ((self.name_ == other.name_)
                and (self.version_ == other.version_))

    def __hash__(self):
        return hash((self.name_, self.version_))

    def __str__(self):
        sep_str = ''
        ver_str = ''
        if self.version_:
            sep_str = self.sep_
            ver_str = str(self.version_)
        return self.name_ + sep_str + ver_str


class Requirement(_Common):
    """Requirement for a versioned object, eg 'foo-1.5+<2', '!bah-5', 'foo==1.2'.

    Defines a requirement for an object. For example, "foo-5+" means that you
    require any version of "foo", version 5 or greater. An unversioned
    requirement can also be used ("foo"), this means you require any version of
    foo. You can drop the hyphen between object name and version range if the
    version range starts with a non-alphanumeric character - eg "foo<2".

    There are two different prefixes that can be applied to a requirement:

    - "!": The conflict requirement. This means that you require this version
      range of an object NOT to be present. To conflict with all versions of an
      object, use "!foo".

    - "~": This is known as a "weak reference", and means, "I do not require this
      object, but if present, it must be within this range." It is equivalent to
      the *conflict of the inverse* of the given version range.

    There is one subtle case to be aware of. "~foo" is a requirement that has no
    effect - ie, it means "I do not require foo, but if foo is present, it can
    be any version." This statement is still valid, but will produce a
    Requirement object with a None range.
    """
    sep_regex = re.compile(r'[-@#=<>]')

    def __init__(self, s):
        self.name_ = None
        self.range_ = None
        self.negate_ = False
        self.conflict_ = False
        self.sep_ = '-'
        if s is None:
            return

        self.conflict_ = s.startswith('!')
        if self.conflict_:
            s = s[1:]
        elif s.startswith('~'):
            s = s[1:]
            self.negate_ = True
            self.conflict_ = True

        m = self.sep_regex.search(s)
        if m:
            i = m.start()
            self.name_ = s[:i]
            req_str = s[i:]
            if req_str[0] in ('-', '@', '#'):
                self.sep_ = req_str[0]
                req_str = req_str[1:]

            self.range_ = VersionRange(req_str)
            if self.negate_:
                self.range_ = ~self.range_
        elif self.negate_:
            self.name_ = s
            # rare case - '~foo' equates to no effect
            self.range_ = None
        else:
            self.name_ = s
            self.range_ = VersionRange()

    @classmethod
    def construct(cls, name, range=None):
        """Create a requirement directly from an object name and VersionRange.

        Args:
            name: Object name string.
            range: VersionRange object. If None, an unversioned requirement is
                created.
        """
        other = Requirement(None)
        other.name_ = name
        other.range_ = VersionRange() if range is None else range
        return other

    @classmethod
    def from_pkg_resource(cls, resource_requirement):
        """Create a Requirement object from a pkg_resources.Requirement object.

        Args:
            resource_requirement: pkg_resources.Requirement object

        Returns:
            A Requirement object equivalent to the pkg_resource requirement.
        """
        pass
        # TODO need to see exactly how specs work
        """
        ranges = []
        for op,ver_str in resource_requirement.specs:
            invert = False
            if op == "!=":
                op = "=="
                invert = True

            version = Version(ver_str)
            range = cls.from_version(version, op)
            ranges.append(~range if invert else range)

        range = cls()
        if ranges:
            range = range.intersection(ranges)
        return range
        """

    @property
    def name(self):
        """Name of the required object."""
        return self.name_

    @property
    def range(self):
        """VersionRange of the requirement."""
        return self.range_

    @property
    def conflict(self):
        """True if the requirement is a conflict requirement, eg "!foo"."""
        return self.conflict_

    @overrides.safe_str
    def safe_str(self):
        """Return a string representation that is safe for the current filesystem,
        and guarantees that no two different Requirement objects will encode to
        the same value."""
        import platform
        if platform.system() == "Windows":
            raise NotImplemented
        else:
            return safe_str(str(self))

    def conflicts_with(self, other):
        """Returns True if this requirement conflicts with another."""
        if (self.name_ != other.name_) or (self.range is None) \
                or (other.range is None):
            return False
        elif self.conflict:
            return False if other.conflict \
                else self.range_.issuperset(other.range_)
        elif other.conflict:
            return other.range_.issuperset(self.range_)
        else:
            return not self.range_.intersects(other.range_)

    def merged(self, other):
        """Returns the merged result of two requirements.

        Two requirements can be in conflict and if so, this function returns
        None. For example, requests for "foo-4" and "foo-6" are in conflict,
        since both cannot be satisfied with a single version of foo.

        Some example successful requirements merges are:
        - "foo-3+" and "!foo-5+" == "foo-3+<5"
        - "foo-1" and "foo-1.5" == "foo-1.5"
        - "!foo-2" and "!foo-5" == "!foo-2|5"
        """
        if self.name_ != other.name_:
            return None  # cannot merge across object names

        def _r(r_):
            r = Requirement(None)
            r.name_ = r_.name_
            r.negate_ = r_.negate_
            r.conflict_ = r_.conflict_
            r.sep_ = r_.sep_
            return r

        if self.range is None:
            return other
        elif other.range is None:
            return self
        elif self.conflict:
            if other.conflict:
                r = _r(self)
                r.range_ = self.range_ | other.range_
                r.negate_ = (self.negate_ and other.negate_
                             and not r.range_.is_any())
                return r
            else:
                range = other.range - self.range
                if range is None:
                    return None
                else:
                    r = _r(other)
                    r.range_ = range
                    return r
        elif other.conflict:
            range = self.range_ - other.range_
            if range is None:
                return None
            else:
                r = _r(self)
                r.range_ = range
                return r
        else:
            range = self.range_ & other.range_
            if range is None:
                return None
            else:
                r = _r(self)
                r.range_ = range
                return r

    def __eq__(self, other):
        return (self.name_ == other.name_) \
            and (self.range_ == other.range_) \
            and (self.conflict_ == other.conflict_)

    def __hash__(self):
        return hash((self.name_, self.range_, self.conflict_))

    def __str__(self):
        pre_str = '~' if self.negate_ else ('!' if self.conflict_ else '')
        range_str = ''
        sep_str = ''

        range = self.range_
        if self.negate_:
            range = ~range if range else VersionRange()

        if not range.is_any():
            range_str = str(range)
            if range_str[0] not in ('=', '<', '>'):
                sep_str = self.sep_

        return pre_str + self.name_ + sep_str + range_str


class RequirementList(_Common):
    """A list of requirements.

    This class takes a Requirement list and reduces it to the equivalent
    optimal form, merging any requirements for common objects. Order of objects
    is retained.
    """
    def __init__(self, requirements):
        """Create a RequirementList.

        Args:
            requirements: List of Requirement objects.
        """
        self.requirements_ = None
        self.conflict_ = None
        self.requirements_dict = {}
        self.names_ = set()
        self.conflict_names_ = set()

        for req in requirements:
            existing_req = self.requirements_dict.get(req.name)
            if existing_req:
                merged_req = existing_req.merged(req)
                if merged_req is None:
                    self.conflict_ = (existing_req, req)
                    return
                else:
                    self.requirements_dict[req.name] = merged_req
            else:
                self.requirements_dict[req.name] = req

        names = set()
        self.requirements_ = []
        for req in requirements:
            if req.name not in names:
                names.add(req.name)
                self.requirements_.append(self.requirements_dict[req.name])
                if req.conflict:
                    self.conflict_names_.add(req.name)
                else:
                    self.names_.add(req.name)

    @property
    def requirements(self):
        """Returns optimised list of requirements, or None if there are
        conflicts.
        """
        return self.requirements_

    @property
    def conflict(self):
        """Get the requirement conflict, if any.

        Returns:
            None if there is no conflict, otherwise a 2-tuple containing the
            conflicting Requirement objects.
        """
        return self.conflict_

    @property
    def names(self):
        """Set of names of requirements, not including conflict requirements.
        """
        return self.names_

    @property
    def conflict_names(self):
        """Set of conflict requirement names."""
        return self.conflict_names_

    def get(self, name):
        """Returns the Requirement for the given object, or None.
        """
        return self.requirements_dict.get(name)

    def __eq__(self, other):
        return (self.requirements_ == other.requirements_) \
            and (self.conflict_ == other.conflict_)

    def __str__(self):
        if self.conflict_:
            s1 = str(self.conflict_[0])
            s2 = str(self.conflict_[1])
            return "%s <--!--> %s" % (s1, s2)
        else:
            return ' '.join(str(x) for x in self.requirements_)<|MERGE_RESOLUTION|>--- conflicted
+++ resolved
@@ -1,10 +1,6 @@
 from rez.vendor.version.version import Version, VersionRange
 from rez.vendor.version.util import _Common
-<<<<<<< HEAD
-from rez.contrib.animallogic.overrides import requirement as overrides
-=======
 from rez.contrib.animallogic.util import safe_str
->>>>>>> b302a61e
 import re
 
 
@@ -198,7 +194,6 @@
         """True if the requirement is a conflict requirement, eg "!foo"."""
         return self.conflict_
 
-    @overrides.safe_str
     def safe_str(self):
         """Return a string representation that is safe for the current filesystem,
         and guarantees that no two different Requirement objects will encode to
