--- conflicted
+++ resolved
@@ -62,10 +62,14 @@
 
     @classmethod
     def get_syspaths(cls):
-<<<<<<< HEAD
         if cls.syspaths is not None:
             return cls.syspaths
 
+        if config.standard_system_paths:
+            cls.syspaths = config.standard_system_paths
+            return cls.syspaths
+
+        # detect system paths using registry
         def gen_expected_regex(parts):
             whitespace = "[\s]+"
             return whitespace.join(parts)
@@ -123,37 +127,6 @@
                 paths.extend(match.group(2).split(os.pathsep))
 
         cls.syspaths = set([x for x in paths if x])
-=======
-        if cls.syspaths is None and config.standard_system_paths:
-            cls.syspaths = config.standard_system_paths
-        elif cls.syspaths is None:
-            paths = []
-
-            cmd = ["REG", "QUERY", "HKLM\\SYSTEM\\CurrentControlSet\\Control\\Session Manager\\Environment", "/v", "PATH"]
-            expected = "\r\nHKEY_LOCAL_MACHINE\\\\SYSTEM\\\\CurrentControlSet\\\\Control\\\\Session Manager\\\\Environment\r\n    PATH    REG_(EXPAND_)?SZ    (.*)\r\n\r\n"
-
-            p = subprocess.Popen(cmd, stdout=subprocess.PIPE,
-                                 stderr=subprocess.PIPE, shell=True)
-            out_, _ = p.communicate()
-
-            if p.returncode == 0:
-                match = re.match(expected, out_)
-                if match:
-                    paths.extend(match.group(2).split(os.pathsep))
-
-            cmd = ["REG", "QUERY", "HKCU\\Environment", "/v", "PATH"]
-            expected = "\r\nHKEY_CURRENT_USER\\\\Environment\r\n    PATH    REG_(EXPAND_)?SZ    (.*)\r\n\r\n"
-            p = subprocess.Popen(cmd, stdout=subprocess.PIPE,
-                                 stderr=subprocess.PIPE, shell=True)
-            out_, _ = p.communicate()
-
-            if p.returncode == 0:
-                match = re.match(expected, out_)
-                if match:
-                    paths.extend(match.group(2).split(os.pathsep))
-
-            cls.syspaths = set([x for x in paths if x])
->>>>>>> 59ffbcc9
         return cls.syspaths
 
     def _bind_interactive_rez(self):
