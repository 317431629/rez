--- conflicted
+++ resolved
@@ -2,11 +2,7 @@
 Stub version control system, for testing purposes
 """
 from rez.release_vcs import ReleaseVCS
-<<<<<<< HEAD
-from rez.util import print_warning, yaml_literal
-=======
 from rez.util import print_warning
->>>>>>> 57793124
 from rez.vendor import yaml
 from rez.yaml import dump_yaml
 import os.path
