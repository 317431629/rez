from __future__ import with_statement
from distutils.command.install import install as _install
import fnmatch
import os
import os.path
import sys


try:
    from setuptools import setup, find_packages
    from setuptools.command.install import install
except ImportError:
    print >> sys.stderr, "install failed - requires setuptools"
    sys.exit(1)


if sys.version_info < (2, 6):
    print >> sys.stderr, "install failed - requires python v2.6 or greater"
    sys.exit(1)


os.environ['__rez_is_installing'] = '1'


def find_files(pattern, path=None, root="rez"):
    paths = []
    basepath = os.path.realpath(os.path.join("src", root))
    path_ = basepath
    if path:
        path_ = os.path.join(path_, path)

    for root, _, files in os.walk(path_):
        files = [x for x in files if fnmatch.fnmatch(x, pattern)]
        files = [os.path.join(root, x) for x in files]
        paths += [x[len(basepath):].lstrip(os.path.sep) for x in files]

    return paths


with open("src/rez/__init__.py") as f:
    code = f.read()
loc = code.split('\n')
ver_loc = [x for x in loc if x.startswith("__version__")][0]
version = ver_loc.split()[-1].replace('"','')

scripts = [
    "rezolve",
    "rez",
    "rez-config",
    "rez-build",
    "rez-release",
    "rez-env",
    "rez-context",
    "rez-suite",
    "rez-tools",
    "rez-interpret",
    "rez-test",
    "rez-bind",
    "rez-search",
    "rez-bootstrap",
    "rez-help",
    "rez-unleash",
    "rez-ide",
    "bez",
<<<<<<< HEAD
    "_rez_fwd",
    "_rez_csh_complete",
    "rez-unleash"
=======
    "_rez_fwd",  # TODO rename this _rez-forward for consistency
    "_rez-complete"
>>>>>>> b302a61e
]

# post install hook. Don't believe google - this is how you do it.
class install_(install):
    def run(self):
        ret = None
        if self.old_and_unmanageable or self.single_version_externally_managed:
            ret = _install.run(self)
        else:
            caller = sys._getframe(2)
            caller_module = caller.f_globals.get('__name__','')
            caller_name = caller.f_code.co_name

            if caller_module != 'distutils.dist' or caller_name!='run_commands':
                _install.run(self)
            else:
                self.do_egg_install()

        # add installed site to syspaths
        for path in ('', '.', './'):
            if path in sys.path:
                sys.path.remove(path)
        import site
        site.addsitedir(self.install_lib)
        sys.path.insert(0, self.install_lib)

        # run post-install hook
        from rez._sys._setup import post_install
        post_install(install_base_dir=self.install_lib,
                     install_scripts_dir=self.install_scripts,
                     scripts=scripts)
        return ret


setup(
    name="rez",
    version=version,
    description=("A cross-platform packaging system that can build and "
                 "install multiple version of packages, and dynamically "
                 "configure resolved environments at runtime."),
    keywords="package resolve version build install software management",
    long_description=None,
    url="https://github.com/nerdvegas/rez",
    author="Allan Johns",
    author_email="nerdvegas@gmail.com",
    license="LGPL",
    cmdclass={'install': install_},
    scripts=[os.path.join('bin', x) for x in scripts],
    include_package_data=True,
    package_dir = {'': 'src'},
    packages=find_packages('src', exclude=["tests"]),
    package_data = {
<<<<<<< HEAD
        'rez': \
            ['rezconfig'] + \
            ['README*'] + \
            find_files('plugins', '*.yapsy-plugin') + \
            find_files('_sys', '*.csh') + \
            find_files('_sys', '*.sh') + \
            #find_files('plugins/build_system/cmake_files', '*.cmake') + \
            find_files('tests/data', '*.*') + \
            find_files('contrib/animallogic/bin', '_unleasher'),
        'rezplugins': [
            'build_system/cmake_files/*.cmake',
        ]
=======
        'rez':
            ['rezconfig', 'logging.conf'] +
            ['README*'] +
            find_files('*.csh', '_sys') +
            find_files('*.sh', '_sys') +
            find_files('*', 'tests/data') +
            find_files('_unleasher', 'contrib/animallogic/unleash'),
        'rezplugins':
            find_files('rezconfig', root='rezplugins') +
            find_files('*.cmake', 'build_system', root='rezplugins') +
            find_files('*.*', 'build_system/template_files', root='rezplugins')
>>>>>>> b302a61e
    },
    classifiers = [
        "Development Status :: 3 - Alpha",
        "License :: OSI Approved :: GNU Lesser General Public License v3 (LGPLv3)",
        "Intended Audience :: Developers",
        "Operating System :: OS Independent",
        "Programming Language :: Python",
        "Programming Language :: Python :: 2",
        "Programming Language :: Python :: 2.6",
        "Programming Language :: Python :: 2.7",
        "Topic :: Software Development",
        "Topic :: System :: Software Distribution"
    ]
)<|MERGE_RESOLUTION|>--- conflicted
+++ resolved
@@ -62,14 +62,8 @@
     "rez-unleash",
     "rez-ide",
     "bez",
-<<<<<<< HEAD
-    "_rez_fwd",
-    "_rez_csh_complete",
-    "rez-unleash"
-=======
     "_rez_fwd",  # TODO rename this _rez-forward for consistency
     "_rez-complete"
->>>>>>> b302a61e
 ]
 
 # post install hook. Don't believe google - this is how you do it.
@@ -122,20 +116,6 @@
     package_dir = {'': 'src'},
     packages=find_packages('src', exclude=["tests"]),
     package_data = {
-<<<<<<< HEAD
-        'rez': \
-            ['rezconfig'] + \
-            ['README*'] + \
-            find_files('plugins', '*.yapsy-plugin') + \
-            find_files('_sys', '*.csh') + \
-            find_files('_sys', '*.sh') + \
-            #find_files('plugins/build_system/cmake_files', '*.cmake') + \
-            find_files('tests/data', '*.*') + \
-            find_files('contrib/animallogic/bin', '_unleasher'),
-        'rezplugins': [
-            'build_system/cmake_files/*.cmake',
-        ]
-=======
         'rez':
             ['rezconfig', 'logging.conf'] +
             ['README*'] +
@@ -147,7 +127,6 @@
             find_files('rezconfig', root='rezplugins') +
             find_files('*.cmake', 'build_system', root='rezplugins') +
             find_files('*.*', 'build_system/template_files', root='rezplugins')
->>>>>>> b302a61e
     },
     classifiers = [
         "Development Status :: 3 - Alpha",
